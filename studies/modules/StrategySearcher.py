import gc
import math
import time
import traceback
import random
import os
import psutil
import inspect
import numpy as np
import pandas as pd
from datetime import datetime
from time import perf_counter
from typing import Dict, Any
import optuna
from optuna.pruners import HyperbandPruner, SuccessiveHalvingPruner
#from optuna.integration import CatBoostPruningCallback
from sklearn.model_selection import train_test_split, ParameterSampler
from catboost import CatBoostClassifier
from mapie.classification import CrossConformalClassifier
from modules.labeling_lib import (
    get_prices, get_features,
    get_labels_one_direction,
    get_labels_trend, get_labels_trend_with_profit,
    get_labels_trend_with_profit_multi, get_labels_clusters,
    get_labels_multi_window, get_labels_validated_levels,
    get_labels_filter_ZZ, get_labels_mean_reversion,
    get_labels_mean_reversion_multi, get_labels_mean_reversion_v,
    get_labels_filter, get_labels_multiple_filters,
    get_labels_filter_bidirectional, get_labels_filter_one_direction,
    get_labels_trend_one_direction, get_labels_filter_flat,
    sliding_window_clustering, clustering_simple,
    markov_regime_switching_simple, markov_regime_switching_advanced,
    lgmm_clustering, wkmeans_clustering
)
from modules.tester_lib import (
    tester,
    walk_forward_robust_score,
)
from modules.export_lib import export_models_to_ONNX, export_to_mql5

class StrategySearcher:
    LABEL_FUNCS = {
        "random": get_labels_one_direction,
        "trend": get_labels_trend,
        "trend_profit": get_labels_trend_with_profit,
        "trend_multi": get_labels_trend_with_profit_multi,
        "clusters": get_labels_clusters,
        "multi_window": get_labels_multi_window,
        "validated_levels": get_labels_validated_levels,
        "zigzag": get_labels_filter_ZZ,
        "mean_rev": get_labels_mean_reversion,
        "mean_rev_multi": get_labels_mean_reversion_multi,
        "mean_rev_vol": get_labels_mean_reversion_v,
        "filter": get_labels_filter,
        "multi_filter": get_labels_multiple_filters,
        "filter_bidirectional": get_labels_filter_bidirectional,
        "filter_one": get_labels_filter_one_direction,
        "trend_one": get_labels_trend_one_direction,
        "filter_flat": get_labels_filter_flat,
    }
    # Allowed smoothing methods for label functions that support a 'method' kwarg
    ALLOWED_METHODS = {
        "trend_profit": {"savgol", "spline", "sma", "ema"},
        "trend_multi": {"savgol", "spline", "sma", "ema"},
        "mean_rev": {"mean", "spline", "savgol"},
        "mean_rev_vol": {"mean", "spline", "savgol"},
    }

    def __init__(
        self,
        symbol: str,
        timeframe: str,
        direction: str,
        train_start: datetime,
        train_end: datetime,
        test_start: datetime,
        test_end: datetime,
        pruner_type: str = 'hyperband',
        n_trials: int = 500,
        n_models: int = 10,
        n_jobs: int = 1,
        models_export_path: str = r'/mnt/c/Users/Administrador/AppData/Roaming/MetaQuotes/Terminal/6C3C6A11D1C3791DD4DBF45421BF8028/MQL5/Files/',
        include_export_path: str = r'/mnt/c/Users/Administrador/AppData/Roaming/MetaQuotes/Terminal/6C3C6A11D1C3791DD4DBF45421BF8028/MQL5/Include/ajmtrz/include/Dmitrievsky',
        history_path: str = r"/mnt/c/Users/Administrador/AppData/Roaming/MetaQuotes/Terminal/Common/Files/",
        search_type: str = 'clusters',
        search_subtype: str = 'simple',
        label_method: str = 'atr',
        tag: str = "",
        debug: bool = False,
        wkmeans_params: dict | None = None,
    ):
        self.symbol = symbol
        self.timeframe = timeframe
        self.direction = direction
        if self.direction not in {'buy', 'sell', 'both'}:
            raise ValueError("direction must be 'buy', 'sell', or 'both'")
        self.train_start = train_start
        self.train_end = train_end
        self.test_start = test_start
        self.test_end = test_end
        self.models_export_path = models_export_path
        self.include_export_path = include_export_path
        self.history_path = history_path
        self.search_type = search_type
        self.search_subtype = search_subtype
        self.label_method = label_method
        self.pruner_type = pruner_type
        self.n_trials = n_trials
        self.n_models = n_models
        self.n_jobs = n_jobs
        self.tag = tag
        self.debug = debug
        self.base_df = get_prices(symbol, timeframe, history_path)
        self.wkmeans_params = wkmeans_params or {}
        self._wkmeans_clusters = None

        # Configuración de logging para optuna
        optuna.logging.set_verbosity(optuna.logging.WARNING)

    # =========================================================================
    # Método principal
    # =========================================================================

    def run_search(self) -> None:
        search_funcs = {
            'clusters': self.search_clusters,
            'markov': self.search_markov,
            'lgmm': self.search_lgmm,
            'mapie': self.search_mapie,
            'causal': self.search_causal,
            'wkmeans' : self.search_wkmeans,
        }
        
        if self.search_type not in search_funcs:
            raise ValueError(f"Tipo de búsqueda no válido: {self.search_type}")

        search_func = search_funcs[self.search_type]

        for i in range(self.n_models):
            if self.search_type == "wkmeans":
                param_dist = {
                    "n_clusters": list(range(2, 13)),
                    "window_size": list(range(20, 366)),
                    "step": list(range(1, 16)),
                    "max_iter": list(range(50, 301, 25)),
                }
                if self.search_subtype == "mmd":
                    param_dist["bandwidth"] = list(np.logspace(-2, np.log10(5), 20))
                if self.search_subtype == "sliced_w":
                    param_dist["n_proj"] = list(range(5, 401, 5))
                wk = next(ParameterSampler(param_dist, n_iter=1, random_state=i))
                ds_full = self.base_df.loc[
                    min(self.train_start, self.test_start):
                    max(self.train_end, self.test_end)
                ]
                self._wkmeans_clusters = wkmeans_clustering(
                    ds_full,
                    n_clusters=wk.get("n_clusters", 4),
                    window=wk.get("window_size", 60),
                    metric=self.search_subtype,
                    step=wk.get("step", 1),
                    bandwidth=wk.get("bandwidth") if self.search_subtype == "mmd" else None,
                    n_proj=wk.get("n_proj") if self.search_subtype == "sliced_w" else None,
                    max_iter=wk.get("max_iter", 100),
                )[["labels_meta"]]
                self.wkmeans_params = wk

            try:
                # Generar un seed único para este modelo
                model_seed = int(time.time() * 1000) + i

                # Inicializar estudio de Optuna con objetivos múltiples
                pruners = {
                    'hyperband': HyperbandPruner(max_resource='auto'),
                    'halving': SuccessiveHalvingPruner(min_resource='auto')
                }
                study = optuna.create_study(
                    directions=['maximize', 'maximize'],
                    storage=f"sqlite:///optuna_dbs/optuna_{self.tag}.db",
                    load_if_exists=True,
                    pruner=pruners[self.pruner_type],
                    sampler=optuna.samplers.TPESampler(
                        n_startup_trials=int(np.sqrt(self.n_trials)),
                        multivariate=True
                    )
                )

                t0 = perf_counter()
                def log_trial(study, trial):
                    def _log_memory() -> float:
                        try:
                            mem = psutil.Process(os.getpid()).memory_info().rss / (1024 ** 2)
                            return mem
                        except Exception:
                            pass
                    try:
                        # Obtener el mejor trial según criterio maximin
                        if study.best_trials:
                            best_trial = max(study.best_trials, 
                                          key=lambda t: min(t.values[0], t.values[1]))
                            
                            # Si este trial es el mejor, guardar sus modelos
                            if trial.number == best_trial.number:
                                if trial.user_attrs.get('model_paths') is not None:
                                    # Eliminar modelos anteriores
                                    if study.user_attrs.get("best_model_paths"):
                                        for p in study.user_attrs["best_model_paths"]:
                                            if p and os.path.exists(p):
                                                os.remove(p)
                                    # Guardar nuevas rutas de modelos
                                    study.set_user_attr("best_model_paths", trial.user_attrs['model_paths'])
                                    study.set_user_attr("best_scores", trial.user_attrs['scores'])
                                    study.set_user_attr("best_periods_main", trial.user_attrs['periods_main'])
                                    study.set_user_attr("best_stats_main", trial.user_attrs['stats_main'])
                                    study.set_user_attr("best_model_cols", trial.user_attrs['model_cols'])
                                    # Cambia acceso directo por .get para evitar error si no existe
                                    study.set_user_attr("best_periods_meta", trial.user_attrs.get('periods_meta'))
                                    study.set_user_attr("best_stats_meta", trial.user_attrs.get('stats_meta'))
                            # Liberar memoria eliminando datos pesados del trial
                            if 'model_paths' in trial.user_attrs:
                                if trial.user_attrs['model_paths'] != study.user_attrs.get('best_model_paths'):
                                    for p in trial.user_attrs['model_paths']:
                                        if p and os.path.exists(p):
                                            os.remove(p)
                                trial.set_user_attr("model_paths", None)

                        # Log
                        if study.best_trials:
                            best_trial = max(study.best_trials, key=lambda t: min(*t.values))
                            best_str = f"ins={best_trial.values[0]:.6f} oos={best_trial.values[1]:.6f}"
                        else:
                            best_str = "ins=--- oos=---"
                        elapsed = perf_counter() - t0
                        n_done = trial.number + 1
                        avg_time = elapsed / n_done
                        mem_details = ""
                        if hasattr(self, "_trial_memory"):
                            mem_details = " ".join(
                                f"{name}:{mem:.2f}MB" for name, mem in self._trial_memory
                            )
                        print(
                            f"[{self.tag}] modelo {i}",
                            f"trial {n_done}/{self.n_trials}",
                            f"{best_str}",
                            f"avg={avg_time:.2f}s",
                            f"mem={_log_memory():.2f}MB",
                            mem_details,
                            flush=True,
                        )

                    except Exception as e:
                        print(f"⚠️ ERROR en log_trial: {str(e)}")

                study.optimize(
                    search_func,
                    n_trials=self.n_trials,
                    gc_after_trial=True,
                    show_progress_bar=False,
                    callbacks=[log_trial],
                    n_jobs=self.n_jobs,
                )

                # Verificar y exportar el mejor modelo
                best_model_paths = study.user_attrs.get("best_model_paths", None)
                if best_model_paths is None or not best_model_paths:
                    print(f"⚠️ ERROR: best_model_paths VACÍO")
                    continue
                
                export_params = {
                    "symbol": self.symbol,
                    "timeframe": self.timeframe,
                    "direction": self.direction,
                    "label_method": self.label_method,
                    "models_export_path": self.models_export_path,
                    "include_export_path": self.include_export_path,
                    "search_type": self.search_type,
                    "search_subtype": self.search_subtype,
                    "best_model_seed": model_seed,
                    "best_scores": study.user_attrs["best_scores"],
                    "best_model_paths": study.user_attrs["best_model_paths"],
                    "best_model_cols": study.user_attrs["best_model_cols"],
                    "best_periods_main": study.user_attrs["best_periods_main"],
                    "best_periods_meta": study.user_attrs["best_periods_meta"],
                    "best_stats_main": study.user_attrs["best_stats_main"],
                    "best_stats_meta": study.user_attrs["best_stats_meta"],
                }
                
                export_to_mql5(**export_params)

                # Eliminar archivos temporales del mejor modelo
                for p in study.user_attrs.get("best_model_paths", []):
                    if p and os.path.exists(p):
                        os.remove(p)
                
            except Exception as e:
                print(f"\nError procesando modelo {i}:")
                print(f"Error: {str(e)}")
                print("Traceback:")
                print(traceback.format_exc())
                continue
            finally:
                # Liberar memoria
                gc.collect()

    # =========================================================================
    # Métodos de búsqueda específicos
    # =========================================================================

    def search_markov(self, trial: optuna.Trial) -> tuple[float, float]:
        """Implementa la búsqueda de estrategias usando modelos markovianos."""
        try:
            # Obtener todos los parámetros de una vez
            hp = self.suggest_all_params(trial)

            # Obtener datos de entrenamiento y prueba
            ds_train, ds_test = self.get_train_test_data(hp)
            if ds_train is None or ds_test is None:
                return -1.0, -1.0
            
            # Markov
            if self.search_subtype == 'simple':
                ds_train = markov_regime_switching_simple(
                    ds_train,
                    model_type=hp['model_type'],
                    n_regimes=hp['n_regimes'],
                    n_iter=hp['n_iter'],
                    n_mix=hp['n_mix'] if hp['model_type'] == 'VARHMM' else 3
                )
            elif self.search_subtype == 'advanced':
                ds_train = markov_regime_switching_advanced(
                    ds_train,
                    model_type=hp['model_type'],
                    n_regimes=hp['n_regimes'],
                    n_iter=hp['n_iter'],
                    n_mix=hp['n_mix'] if hp['model_type'] == 'VARHMM' else 3
                )

            scores, model_paths, models_cols = self.evaluate_clusters(ds_train, ds_test, hp)
            if scores is None or model_paths is None or models_cols is None:
                return -1.0, -1.0

            trial.set_user_attr('scores', scores)
            trial.set_user_attr('model_paths', model_paths)
            trial.set_user_attr('model_cols', models_cols)

            return trial.user_attrs.get('scores', (-1.0, -1.0))
            
        except Exception as e:
            print(f"Error en search_markov: {str(e)}")
            return -1.0, -1.0

    def search_clusters(self, trial: optuna.Trial) -> tuple[float, float]:
        """Implementa la búsqueda de estrategias usando clustering."""
        try:
            # Obtener todos los parámetros de una vez
            hp = self.suggest_all_params(trial)

            # Obtener datos de entrenamiento y prueba
            ds_train, ds_test = self.get_train_test_data(hp)
            if ds_train is None or ds_test is None:
                return -1.0, -1.0
            
            # Clustering
            if self.search_subtype == 'simple':
                ds_train = clustering_simple(
                    ds_train,
                    min_cluster_size=hp['n_clusters']
                )
            elif self.search_subtype == 'advanced':
                ds_train = sliding_window_clustering(
                    ds_train,
                    n_clusters=hp['n_clusters'],
                    window_size=hp['window_size'],
                    step=hp.get('step', None),
                )
            scores, model_paths, models_cols = self.evaluate_clusters(ds_train, ds_test, hp)
            if scores is None or model_paths is None or models_cols is None:
                return -1.0, -1.0

            trial.set_user_attr('scores', scores)
            trial.set_user_attr('model_paths', model_paths)
            trial.set_user_attr('model_cols', models_cols)

            return trial.user_attrs.get('scores', (-1.0, -1.0))
        
        except Exception as e:
            print(f"Error en search_clusters: {str(e)}")
            return -1.0, -1.0

    def search_lgmm(self, trial: optuna.Trial) -> tuple[float, float]:
        """Búsqueda basada en GaussianMixture para etiquetar clusters."""
        try:
            hp = self.suggest_all_params(trial)

            ds_train, ds_test = self.get_train_test_data(hp)
            if ds_train is None or ds_test is None:
                return -1.0, -1.0

            ds_train = lgmm_clustering(
                ds_train,
                n_components=hp['n_components'],
                covariance_type=hp['covariance_type'],
                max_iter=hp['max_iter'],
            )

            scores, model_paths, models_cols = self.evaluate_clusters(ds_train, ds_test, hp)
            if scores is None or model_paths is None or models_cols is None:
                return -1.0, -1.0

            trial.set_user_attr('scores', scores)
            trial.set_user_attr('model_paths', model_paths)
            trial.set_user_attr('model_cols', models_cols)

            return trial.user_attrs.get('scores', (-1.0, -1.0))

        except Exception as e:
            print(f"Error en search_lgmm: {str(e)}")
            return -1.0, -1.0

    def search_mapie(self, trial) -> tuple[float, float]:
        """Implementa la búsqueda de estrategias usando conformal prediction (MAPIE) con CatBoost, usando el mismo conjunto de features para ambos modelos."""
        try:
            hp = self.suggest_all_params(trial)
            ds_train, ds_test = self.get_train_test_data(hp)
            if ds_train is None or ds_test is None:
                return -1.0, -1.0
            
            # Selección de features: todas las columnas *_feature
            feature_cols = [col for col in ds_train.columns if col.endswith('_feature')]
            X = ds_train[feature_cols]
            y = ds_train['labels_main'] if 'labels_main' in ds_train.columns else ds_train['labels']

            # CatBoost como estimador base para MAPIE
            catboost_params = dict(
                iterations=hp['cat_main_iterations'],
                depth=hp['cat_main_depth'],
                learning_rate=hp['cat_main_learning_rate'],
                l2_leaf_reg=hp['cat_main_l2_leaf_reg'],
                eval_metric='Accuracy',
                store_all_simple_ctr=False,
                allow_writing_files=False,
                thread_count=-1,
                task_type='CPU',
                verbose=False,
            )
            base_estimator = CatBoostClassifier(**catboost_params)

            mapie = CrossConformalClassifier(
                estimator=base_estimator,
                confidence_level=hp.get('mapie_confidence_level', 0.9),
                cv=hp.get('mapie_cv', 5),
            )
            mapie.fit_conformalize(X, y)
            predicted, y_prediction_sets = mapie.predict_set(X)
            y_prediction_sets = np.squeeze(y_prediction_sets, axis=-1)
            set_sizes = np.sum(y_prediction_sets, axis=1)
            ds_train['conformal_labels'] = 0.0
            ds_train.loc[set_sizes == 1, 'conformal_labels'] = 1.0
            ds_train['meta_labels'] = 0.0
            ds_train.loc[predicted == y, 'meta_labels'] = 1.0

            # Ambos modelos usan el mismo conjunto de features
            # Main: solo donde meta_labels==1
            model_main_data = ds_train[ds_train['meta_labels'] == 1][feature_cols + ['labels_main']].copy()
            # Meta: todas las filas, target = conformal_labels
            model_meta_data = ds_train[feature_cols].copy()
            model_meta_data['labels_meta'] = ds_train['conformal_labels']

            # Llamar a fit_final_models
            scores, model_paths, models_cols = self.fit_final_models(
                model_main_data=model_main_data,
                model_meta_data=model_meta_data,
                ds_train=ds_train,
                ds_test=ds_test,
                hp=hp.copy()
            )
            if scores is None or model_paths is None or models_cols is None:
                return -1.0, -1.0

            trial.set_user_attr('scores', scores)
            trial.set_user_attr('model_paths', model_paths)
            trial.set_user_attr('model_cols', models_cols)

            return trial.user_attrs.get('scores', (-1.0, -1.0))
        except Exception as e:
            print(f"Error en search_mapie: {str(e)}")
            return -1.0, -1.0

    def search_causal(self, trial: optuna.Trial) -> tuple[float, float]:
        """Búsqueda basada en detección causal de muestras malas."""
        try:
            hp = self.suggest_all_params(trial)

            ds_train, ds_test = self.get_train_test_data(hp)
            if ds_train is None or ds_test is None:
                return -1.0, -1.0

            feature_cols = [c for c in ds_train.columns if c.endswith('_feature')]
            X = ds_train[feature_cols]
            y = ds_train['labels_main']

            def _bootstrap_oob_identification(X: pd.DataFrame, y: pd.Series, n_models: int = 25):
                oob_counts = pd.Series(0, index=X.index)
                error_counts_0 = pd.Series(0, index=X.index)
                error_counts_1 = pd.Series(0, index=X.index)
                for _ in range(n_models):
                    frac = random.uniform(0.4, 0.6)
                    train_idx = X.sample(frac=frac, replace=True).index
                    val_idx = X.index.difference(train_idx)
                    if len(val_idx) == 0:
                        continue
                    catboost_params = dict(
                        iterations=hp['cat_main_iterations'],
                        depth=hp['cat_main_depth'],
                        learning_rate=hp['cat_main_learning_rate'],
                        l2_leaf_reg=hp['cat_main_l2_leaf_reg'],
                        eval_metric='Accuracy',
                        store_all_simple_ctr=False,
                        allow_writing_files=False,
                        thread_count=-1,
                        task_type='CPU',
                        verbose=False,
                    )
                    model = CatBoostClassifier(**catboost_params)
                    model.fit(X.loc[train_idx], y.loc[train_idx], eval_set=[(X.loc[val_idx], y.loc[val_idx])], verbose=False)
                    pred = (model.predict_proba(X.loc[val_idx])[:, 1] >= 0.5).astype(int)
                    val_y = y.loc[val_idx]
                    val0 = val_idx[val_y == 0]
                    val1 = val_idx[val_y == 1]
                    diff0 = val0[pred[val_y == 0] != 0]
                    diff1 = val1[pred[val_y == 1] != 1]
                    oob_counts.loc[val_idx] += 1
                    error_counts_0.loc[diff0] += 1
                    error_counts_1.loc[diff1] += 1
                return error_counts_0, error_counts_1, oob_counts

            def _optimize_bad_samples_threshold(err0, err1, oob, fracs=[0.5, 0.6, 0.7, 0.8]):
                to_mark_0 = (err0 / oob.replace(0, 1)).fillna(0)
                to_mark_1 = (err1 / oob.replace(0, 1)).fillna(0)
                best_f = None
                best_s = np.inf
                for frac in fracs:
                    thr0 = np.percentile(to_mark_0[to_mark_0 > 0], 75) * frac if len(to_mark_0[to_mark_0 > 0]) else 0
                    thr1 = np.percentile(to_mark_1[to_mark_1 > 0], 75) * frac if len(to_mark_1[to_mark_1 > 0]) else 0
                    marked0 = to_mark_0[to_mark_0 > thr0].index
                    marked1 = to_mark_1[to_mark_1 > thr1].index
                    all_bad = pd.Index(marked0).union(marked1)
                    good_mask = ~to_mark_0.index.isin(all_bad)
                    ratios = []
                    for idx in to_mark_0[good_mask].index:
                        if to_mark_0[idx] > 0:
                            ratios.append(to_mark_0[idx])
                        if to_mark_1[idx] > 0:
                            ratios.append(to_mark_1[idx])
                    mean_err = np.mean(ratios) if ratios else 1.0
                    if mean_err < best_s:
                        best_s = mean_err
                        best_f = frac
                return best_f

            err0, err1, oob = _bootstrap_oob_identification(X, y, n_models=hp.get('n_meta_learners', 5))
            best_frac = _optimize_bad_samples_threshold(err0, err1, oob)
            to_mark_0 = (err0 / oob.replace(0, 1)).fillna(0)
            to_mark_1 = (err1 / oob.replace(0, 1)).fillna(0)
            thr0 = np.percentile(to_mark_0[to_mark_0 > 0], 75) * best_frac if len(to_mark_0[to_mark_0 > 0]) else 0
            thr1 = np.percentile(to_mark_1[to_mark_1 > 0], 75) * best_frac if len(to_mark_1[to_mark_1 > 0]) else 0
            marked0 = to_mark_0[to_mark_0 > thr0].index
            marked1 = to_mark_1[to_mark_1 > thr1].index
            all_bad = pd.Index(marked0).union(marked1)
            ds_train['meta_labels'] = 1.0
            ds_train.loc[ds_train.index.isin(all_bad), 'meta_labels'] = 0.0

            model_main_data = ds_train[ds_train['meta_labels'] == 1.0][feature_cols + ['labels_main']].copy()
            model_meta_data = ds_train[feature_cols].copy()
            model_meta_data['labels_meta'] = ds_train['meta_labels']

            # Llamar a fit_final_models
            scores, model_paths, models_cols = self.fit_final_models(
                model_main_data=model_main_data,
                model_meta_data=model_meta_data,
                ds_train=ds_train,
                ds_test=ds_test,
                hp=hp.copy()
            )
            if scores is None or model_paths is None or models_cols is None:
                return -1.0, -1.0

            trial.set_user_attr('scores', scores)
            trial.set_user_attr('model_paths', model_paths)
            trial.set_user_attr('model_cols', models_cols)

            return trial.user_attrs.get('scores', (-1.0, -1.0))

        except Exception as e:
            print(f"Error en search_causal: {str(e)}")
            return -1.0, -1.0

    def search_wkmeans(self, trial: optuna.Trial) -> tuple[float, float]:
        """
        Implementa la búsqueda de estrategias utilizando WK-means / MMDK-means
        para detectar y etiquetar regímenes de mercado desde labeling_lib.wkmeans_clustering.
        Se apoya en evaluate_clusters exactamente igual que el resto de métodos.
        """
        try:
            # 1) Hiper-parámetros sugeridos de forma coherente con el estudio Optuna
            hp = self.suggest_all_params(trial)

            # 2) Cargar datos de entrenamiento / prueba
            ds_train, ds_test = self.get_train_test_data(hp)
            if ds_train is None or ds_test is None:
                return -1.0, -1.0
            # 4) Etiquetado de regímenes con WK-means calculados previamente
            if self._wkmeans_clusters is not None:
                labels = self._wkmeans_clusters.loc[ds_train.index]
                ds_train = ds_train.join(labels, how="left")
            else:
                ds_train = wkmeans_clustering(
                    ds_train,
                    n_clusters=hp["n_clusters"],
                    window=hp["window_size"],
                    metric=self.search_subtype,
                    step=hp["step"],
                    bandwidth=hp.get("bandwidth") if self.search_subtype == "mmd" else None,
                    n_proj=hp.get("n_proj") if self.search_subtype == "sliced_w" else None,
                    max_iter=hp["max_iter"],
                )

            # 5) Entrenar modelos y obtener scores (mismo helper que el resto)
            scores, model_paths, model_cols = self.evaluate_clusters(ds_train, ds_test, hp)
            if scores is None or model_paths is None or model_cols is None:
                return -1.0, -1.0

            # 6) Registrar resultados en el trial para Optuna
            trial.set_user_attr("scores", scores)
            trial.set_user_attr("model_paths", model_paths)
            trial.set_user_attr("model_cols", model_cols)

            return trial.user_attrs.get("scores", (-1.0, -1.0))

        except Exception as e:
            print(f"Error en search_wkmeans: {str(e)}")
            return -1.0, -1.0

    # =========================================================================
    # Métodos auxiliares
    # =========================================================================
    
    def evaluate_clusters(self, ds_train: pd.DataFrame, ds_test: pd.DataFrame, hp: Dict[str, Any]) -> tuple[float, float]:
        """Función helper para evaluar clusters y entrenar modelos."""
        try:
            best_scores = (-math.inf, -math.inf)
            best_model_paths = (None, None)
            best_models_cols = (None, None)
            
            cluster_sizes = ds_train['labels_meta'].value_counts()
            if getattr(self, "debug", False):
                print(f"🔍 DEBUG: Cluster sizes:\n{cluster_sizes}")

            # Verificar que hay clusters
            if cluster_sizes.empty:
                print("⚠️ ERROR: No hay clusters")
                return None, None, None

            # Filtrar el cluster -1 (inválido) si existe
            if -1 in cluster_sizes.index:
                cluster_sizes = cluster_sizes.drop(-1)
                if cluster_sizes.empty:
                    return None, None, None

            # Evaluar cada cluster
            for clust in cluster_sizes.index:
                
                # Main data

                # Filtrar datos
                model_main_data = ds_train.loc[ds_train["labels_meta"] == clust].copy()

                # Preparar features
                main_feature_cols = ds_train.columns[ds_train.columns.str.contains('_feature') & \
                                                       ~ds_train.columns.str.contains('_meta_feature')]
                model_main_data = model_main_data[main_feature_cols.tolist() + ['labels_main']]

                # Verificar
                if 'label_max' in hp and len(model_main_data) <= hp["label_max"]:
                    continue
                if model_main_data is None or model_main_data.empty:
                    continue
                if (model_main_data['labels_main'].value_counts() < 2).any():
                    continue

                # Meta data

                # Preparar features
                meta_feature_cols = ds_train.columns[ds_train.columns.str.contains('_meta_feature')]
                model_meta_data = ds_train.loc[:, meta_feature_cols].copy()
                model_meta_data['labels_meta'] = (ds_train['labels_meta'] == clust).astype('int8')

                # Verificar
                if (model_meta_data['labels_meta'].value_counts() < 2).any():
                    continue

                # ── Evaluación en ambos períodos ──────────────────────────────
                # Llamar a fit_final_models
                scores, model_paths, models_cols = self.fit_final_models(
                    model_main_data=model_main_data,
                    model_meta_data=model_meta_data,
                    ds_train=ds_train,
                    ds_test=ds_test,
                    hp=hp.copy()
                )
                if scores is None or model_paths is None or models_cols is None:
                    return None, None, None

                # ── Actualizar mejores modelos y scores usando maximin method ─────────────────────
                if min(scores) > min(best_scores):
                    # Remove previous best temporary files
                    if best_model_paths != (None, None):
                        for p in best_model_paths:
                            if p and os.path.exists(p):
                                os.remove(p)
                    best_scores = scores
                    best_model_paths = model_paths
                    best_models_cols = models_cols
                else:
                    # Remove non-best temporary files
                    for p in model_paths:
                        if p and os.path.exists(p):
                            os.remove(p)

            # Verificar que encontramos algún cluster válido
            if best_scores == (-math.inf, -math.inf) or best_model_paths == (None, None):
                return None, None, None

            return best_scores, best_model_paths, best_models_cols

        except Exception as e:
            print(f"⚠️ ERROR en evaluación de clusters: {str(e)}")
            return None, None, None
    
    def suggest_all_params(self, trial: 'optuna.Trial') -> dict:
        try:
            MAX_MAIN_PERIODS = 15
            MAX_META_PERIODS = 3
            MAX_MAIN_STATS = 5
            MAX_META_STATS = 3
            all_stats = [
                "std", "skew", "zscore", "range", "mad", "entropy",
                "slope", "momentum", "autocorr", "maxdd", "hurst", "corrskew",
                "sharpe", "fisher", "chande", "var", "effratio", "kurt",
                "jump_vol", "fractal", "volskew", "approxentropy",
                "mean", "median", "iqr", "cv",
            ]
            params = {
                'cat_main_iterations': trial.suggest_int('cat_main_iterations', 100, 1000),
                'cat_main_depth': trial.suggest_int('cat_main_depth', 3, 10),
                'cat_main_learning_rate': trial.suggest_float('cat_main_learning_rate', 0.01, 0.3, log=True),
                'cat_main_l2_leaf_reg': trial.suggest_float('cat_main_l2_leaf_reg', 0.1, 10.0, log=True),
                'cat_main_early_stopping': trial.suggest_int('cat_main_early_stopping', 20, 200),
                'cat_meta_iterations': trial.suggest_int('cat_meta_iterations', 100, 1000),
                'cat_meta_depth': trial.suggest_int('cat_meta_depth', 3, 10),
                'cat_meta_learning_rate': trial.suggest_float('cat_meta_learning_rate', 0.01, 0.3, log=True),
                'cat_meta_l2_leaf_reg': trial.suggest_float('cat_meta_l2_leaf_reg', 0.1, 10.0, log=True),
                'cat_meta_early_stopping': trial.suggest_int('cat_meta_early_stopping', 20, 200),
                'max_main_periods': trial.suggest_int('max_main_periods', 3, MAX_MAIN_PERIODS, log=True),
                'max_main_stats': trial.suggest_int('max_main_stats', 1, MAX_MAIN_STATS, log=True),
            }
            # ---------- Parámetros de etiquetado dinámicos ----------
            label_func = self.LABEL_FUNCS.get(self.label_method, get_labels_one_direction)
            label_params = inspect.signature(label_func).parameters

            # Si el método de etiquetado es 'random', permitir elegir el método determinista
            if 'method' in label_params:
                params['method'] = trial.suggest_categorical('random_method', ['first', 'last', 'mean', 'max', 'min'])

            if 'markup' in label_params:
                params['markup'] = trial.suggest_float('markup', 0.2, 2.0, log=True)

            if 'min_val' in label_params: 
                params['min_val'] = trial.suggest_int('min_val', 1, 5)

            if 'max_val' in label_params:
                params['max_val'] = trial.suggest_int('max_val', 6, 20)

            if 'atr_period' in label_params:
                params['atr_period'] = trial.suggest_int('atr_period', 5, 50, log=True)

            if 'polyorder' in label_params:
                params['polyorder'] = trial.suggest_int('polyorder', 2, 5)

            if 'rolling' in label_params:
                params['rolling'] = trial.suggest_int('rolling', 20, 400, log=True)
                # Ajuste para cumplir la condición rolling > polyorder
                if 'polyorder' in label_params and params['rolling'] <= params['polyorder']:
                    params['rolling'] = params['polyorder'] + 2 + (params['polyorder'] % 2)

            if 'threshold' in label_params:
                params['threshold'] = trial.suggest_float('threshold', 0.1, 1.0)

            if 'vol_window' in label_params:
                params['vol_window'] = trial.suggest_int('vol_window', 20, 100, log=True)

            if 'num_clusters' in label_params:
                params['num_clusters'] = trial.suggest_int('num_clusters', 5, 50)

            if 'window_size' in label_params:
                params['window_size'] = trial.suggest_int('window_size', 10, 100)

            if 'threshold_pct' in label_params:
                params['threshold_pct'] = trial.suggest_float('threshold_pct', 0.005, 0.05)

            if 'min_touches' in label_params:
                params['min_touches'] = trial.suggest_int('min_touches', 2, 5)

            if 'peak_prominence' in label_params:
                params['peak_prominence'] = trial.suggest_float('peak_prominence', 0.05, 0.5)

            if 'decay_factor' in label_params:
                params['decay_factor'] = trial.suggest_float('decay_factor', 0.8, 1.0)

            if 'shift' in label_params:
                params['shift'] = trial.suggest_int('shift', -5, 5)

            if 'volatility_window' in label_params:
                params['volatility_window'] = trial.suggest_int('volatility_window', 10, 50)

            if 'rolling1' in label_params:
                params['rolling1'] = trial.suggest_int('rolling1', 20, 400, log=True)

            if 'rolling2' in label_params:
                params['rolling2'] = trial.suggest_int('rolling2', 20, 400, log=True)

            if 'method' in label_params:
                params['method'] = trial.suggest_categorical('method', ['savgol', 'spline', 'sma', 'ema', 'mean'])

            if 'rolling_periods' in label_params:
                rps = [trial.suggest_int(f'rolling_period_{i}', 20, 400, log=True) for i in range(3)]
                rps = list(dict.fromkeys(rps))
                params['rolling_periods'] = tuple(rps)

            if 'window_sizes' in label_params:
                ws = [trial.suggest_int(f'window_size_{i}', 10, 100, step=10) for i in range(3)]
                ws = list(dict.fromkeys(ws))
                params['window_sizes'] = tuple(ws)

            if 'window' in label_params:
                max_possible = min(400, max(len(self.base_df) - 1, 20))
                params['window'] = trial.suggest_int('window', 20, max_possible)

            if 'windows' in label_params:
                wnds = [trial.suggest_float(f'window_{i}', 0.1, 1.0) for i in range(3)]
                wnds = list(dict.fromkeys(wnds))
                params['windows'] = tuple(wnds)

            if 'quantiles' in label_params:
                q_low = trial.suggest_float('q_low', 0.3, 0.49)
                q_high = trial.suggest_float('q_high', 0.51, 0.7)
                params['quantiles'] = [q_low, q_high]
            # ---------- PERÍODOS MAIN ----------
            periods_main = [
                trial.suggest_int(f'period_main_{i}', 3, 200, log=True)
                for i in range(MAX_MAIN_PERIODS)
            ]
            periods_main = list(dict.fromkeys(periods_main))
            if len(periods_main) > params['max_main_periods']:
                periods_main = random.sample(periods_main, params['max_main_periods'])
            params['periods_main'] = tuple(periods_main[:params['max_main_periods']])
            # ---------- STATS MAIN ----------
            stats_main = [trial.suggest_categorical(f'stat_main_{i}', all_stats)
                        for i in range(MAX_MAIN_STATS)]
            stats_main = list(dict.fromkeys(stats_main))
            params['stats_main'] = tuple(stats_main[:params['max_main_stats']])
            # ---------- Hiperparámetros meta solo si no es mapie o causal ----------
            if self.search_type in ['clusters', 'markov', 'lgmm', 'wkmeans']:
                params['max_meta_periods'] = trial.suggest_int('max_meta_periods', 1, MAX_META_PERIODS, log=True)
                params['max_meta_stats'] = trial.suggest_int('max_meta_stats', 1, MAX_META_STATS, log=True)
                periods_meta = [
                    trial.suggest_int(f'period_meta_{i}', 3, 7)
                    for i in range(MAX_META_PERIODS)
                ]
                periods_meta = list(dict.fromkeys(periods_meta))
                if len(periods_meta) > params['max_meta_periods']:
                    periods_meta = random.sample(periods_meta, params['max_meta_periods'])
                params['periods_meta'] = tuple(periods_meta[:params['max_meta_periods']])
                stats_meta = [trial.suggest_categorical(f'stat_meta_{i}', all_stats)
                            for i in range(MAX_META_STATS)]
                stats_meta = list(dict.fromkeys(stats_meta))
                params['stats_meta'] = tuple(stats_meta[:params['max_meta_stats']])
            # ---------- Otros hiperparámetros específicos ----------
            if self.search_type == 'markov':
                params.update({
                    'model_type': trial.suggest_categorical('model_type', ['GMMHMM', 'HMM', 'VARHMM']),
                    'n_regimes': trial.suggest_int('n_regimes', 2, 10, log=True),
                    'n_iter': trial.suggest_int('n_iter', 50, 200, step=10),
                    'n_mix': trial.suggest_int('n_mix', 1, 5, log=True)
                })
            elif self.search_type == 'clusters':
                params.update({
                    'n_clusters': trial.suggest_int('n_clusters', 5, 50, step=5)
                })
                if self.search_subtype == 'advanced':
                    params.update({
                        'window_size': trial.suggest_int('window_size', 100, 500, step=50)
                    })
            elif self.search_type == 'lgmm':
                params.update({
                    'n_components': trial.suggest_int('n_components', 2, 10),
                    'covariance_type': trial.suggest_categorical('covariance_type', ['full', 'diag']),
                    'max_iter': trial.suggest_int('max_iter', 50, 300, step=10),
                })
            elif self.search_type == 'mapie':
                params.update({
                    'mapie_confidence_level': trial.suggest_float('mapie_confidence_level', 0.7, 0.99),
                    'mapie_cv': trial.suggest_int('mapie_cv', 3, 10),
                })
            elif self.search_type == 'causal':
                params.update({
                    'n_meta_learners': trial.suggest_int('n_meta_learners', 5, 30),
                })
            # Actualizar trial.params con los valores procesados
            for key, value in params.items():
                trial.set_user_attr(key, value)

            return params
        except Exception as e:
            print(f"⚠️ ERROR en suggest_all_params: {str(e)}")
            return None

    def fit_final_models(self, model_main_data: pd.DataFrame,
                        model_meta_data: pd.DataFrame,
                        ds_train: pd.DataFrame,
                        ds_test: pd.DataFrame,
                        hp: Dict[str, Any]) -> tuple[tuple[float, float], tuple[str, str], tuple[str, str]]:
        """Ajusta los modelos finales y devuelve rutas a archivos temporales."""
        try:
            # ---------- 1) MODEL MAIN ----------

            # Remove neutral labels before training
            if 'labels_main' in model_main_data.columns:
                model_main_data = model_main_data[model_main_data['labels_main'].isin([0.0, 1.0])]
            if model_main_data.empty:
                return None, None, None

            # Get feature columns
            main_feature_cols = [col for col in model_main_data.columns if col != 'labels_main']
            if getattr(self, "debug", False):
                print(f"🔍 DEBUG: Main model data shape: {model_main_data.shape}")
                print(f"🔍 DEBUG: Main feature columns: {main_feature_cols}")
            X_main = model_main_data[main_feature_cols]
            y_main = model_main_data['labels_main'].astype('int8')
            
            # División de datos para el modelo principal según fechas
            X_train_main, X_val_main, y_train_main, y_val_main = train_test_split(
                X_main, y_main,
                test_size=0.2,
                shuffle=True
            )
            
            # ── descartar clusters problemáticos ────────────────────────────
            if len(y_train_main.value_counts()) < 2 or len(y_val_main.value_counts()) < 2:
                return None, None, None

            # ---------- 2) MODEL META ----------
            meta_feature_cols = [col for col in model_meta_data.columns if col != 'labels_meta']
            if getattr(self, "debug", False):
                print(f"🔍 DEBUG: Meta model data shape: {model_meta_data.shape}")
                print(f"🔍 DEBUG: Meta feature columns: {meta_feature_cols}")
            X_meta = model_meta_data[meta_feature_cols]
            y_meta = model_meta_data['labels_meta'].astype('int8')

            # División de datos para el modelo principal según fechas
            X_train_meta, X_val_meta, y_train_meta, y_val_meta = train_test_split(
                X_meta, y_meta,
                test_size=0.2,
                shuffle=True
            )
            
            # ── descartar clusters problemáticos ────────────────────────────
            if len(y_train_meta.value_counts()) < 2 or len(y_val_meta.value_counts()) < 2:
                return None, None, None

            # Main model
            cat_main_params = dict(
                iterations=hp['cat_main_iterations'],
                depth=hp['cat_main_depth'],
                learning_rate=hp['cat_main_learning_rate'],
                l2_leaf_reg=hp['cat_main_l2_leaf_reg'],
                eval_metric='Accuracy',
                store_all_simple_ctr=False,
                allow_writing_files=False,
                thread_count=-1,
                task_type='CPU',
                verbose=False,
            )
            model_main = CatBoostClassifier(**cat_main_params)
            t_train_main_start = time.time()
            model_main.fit(X_train_main, y_train_main, 
                           eval_set=[(X_val_main, y_val_main)],
                           early_stopping_rounds=hp['cat_main_early_stopping'],
                           use_best_model=True,
                           verbose=False
            )
            t_train_main_end = time.time()
            if getattr(self, "debug", False):
                print(f"🔍 DEBUG: Tiempo de entrenamiento modelo main: {t_train_main_end - t_train_main_start:.2f} segundos")

            # Meta-modelo
            cat_meta_params = dict(
                iterations=hp['cat_meta_iterations'],
                depth=hp['cat_meta_depth'],
                learning_rate=hp['cat_meta_learning_rate'],
                l2_leaf_reg=hp['cat_meta_l2_leaf_reg'],
                eval_metric='F1',
                store_all_simple_ctr=False,
                allow_writing_files=False,
                thread_count=-1,
                task_type='CPU',
                verbose=False,
            )
            model_meta = CatBoostClassifier(**cat_meta_params)
            t_train_meta_start = time.time()
            model_meta.fit(X_train_meta, y_train_meta, 
                           eval_set=[(X_val_meta, y_val_meta)], 
                           early_stopping_rounds=hp['cat_meta_early_stopping'],
                           use_best_model=True,
                           verbose=False
            )
            t_train_meta_end = time.time()
            if getattr(self, "debug", False):
                print(f"🔍 DEBUG: Tiempo de entrenamiento modelo meta: {t_train_meta_end - t_train_meta_start:.2f} segundos")

            # ── EVALUACIÓN ───────────────────────────────────────────────

            # Verificar orden exacto
            if not (ds_test[main_feature_cols].columns == main_feature_cols).all():
                print("⚠️ ERROR: El orden de las columnas main no coincide en test")
                return None, None, None
            if not (ds_test[meta_feature_cols].columns == meta_feature_cols).all():
                print("⚠️ ERROR: El orden de las columnas meta no coincide en test")
                return None, None, None
            
            # Extraer datos para evaluación
            ds_train_eval_main = ds_train[main_feature_cols].to_numpy()
            ds_train_eval_meta = ds_train[meta_feature_cols].to_numpy()
            ds_test = ds_test[["open", "high", "low", "close", "volume"]]
            close_train_eval = ds_train['close'].to_numpy()
<<<<<<< HEAD

            # Verificar correspondencia de tamaños de los precios con respecto a los datos de entrenamiento
            if len(ds_train_eval_main) != len(close_train_eval):
                print("⚠️ ERROR: Tamaños de precios no coinciden con los datos de entrenamiento")
                return None, None, None
            
            if getattr(self, "debug", False):
                print(f"🔍 DEBUG: Test train: {len(ds_train_eval_main)}, Test eval: {len(ds_test)}")
=======
>>>>>>> 674fd62c
            
            # Evaluación in-sample y out-of-sample
            model_main_path, model_meta_path = export_models_to_ONNX(models=(model_main, model_meta))

            test_train_time_start = time.time()
            score_ins = tester(
                ds_main=ds_train_eval_main,
                ds_meta=ds_train_eval_meta,
                close=close_train_eval,
                model_main=model_main_path,
                model_meta=model_meta_path,
                direction=self.direction,
                plot=False,
                prd='insample',
            )
            test_train_time_end = time.time()
            if getattr(self, "debug", False):
                print(f"🔍 DEBUG: Tiempo de test in-sample: {test_train_time_end - test_train_time_start:.2f} segundos")

            test_test_time_start = time.time()
            score_oos = walk_forward_robust_score(
                ds_test=ds_test,
                model_main=model_main_path,
                model_meta=model_meta_path,
                model_main_cols=main_feature_cols,
                model_meta_cols=meta_feature_cols,
                hp=hp,
                direction=self.direction,
                n_splits=3,
                agg='min',
                plot=False,
            )
            test_test_time_end = time.time()
            if getattr(self, "debug", False):
                print(f"🔍 DEBUG: Tiempo de test out-of-sample: {test_test_time_end - test_test_time_start:.2f} segundos")

            # Manejar valores inválidos
            if not np.isfinite(score_ins) or not np.isfinite(score_oos):
                score_ins = -1.0
                score_oos = -1.0

            if getattr(self, "debug", False):
                print(f"🔍 DEBUG: Modelos guardados en {model_main_path} y {model_meta_path}")

            return (score_ins, score_oos), (model_main_path, model_meta_path), (main_feature_cols, meta_feature_cols)

        except Exception as e:
            print(f"Error en función de entrenamiento y test: {str(e)}")
            return None, None, None
        
    def apply_labeling(self, dataset: pd.DataFrame, hp: dict) -> pd.DataFrame:
        """Apply the selected labeling function dynamically.

        Returns an empty DataFrame if labeling fails or results in no rows.
        """
        label_func = self.LABEL_FUNCS.get(self.label_method, get_labels_one_direction)
        params = inspect.signature(label_func).parameters
        kwargs = {}

        for name, param in params.items():
            if name == 'dataset':
                continue
            if name == 'direction':
                kwargs['direction'] = self.direction if self.direction != 'both' else 'both'
            elif name in hp:
                kwargs[name] = hp[name]
            elif param.default is not inspect.Parameter.empty:
                kwargs[name] = param.default

        # ── Validaciones simples ───────────────────────────────────────────
        try:
            if len(dataset) < 2:
                return pd.DataFrame()

            polyorder = kwargs.get('polyorder', 2)
            if len(dataset) <= polyorder:
                return pd.DataFrame()

            # Ajuste automático para savgol_filter y similares
            method = kwargs.get('method')
            allowed = self.ALLOWED_METHODS.get(self.label_method)
            # Detectar parámetros de ventana relevantes
            window_keys = [k for k in kwargs if any(x in k for x in ('rolling', 'window', 'window_size'))]
            if method == 'savgol' and window_keys:
                for k in window_keys:
                    v = kwargs[k]
                    if isinstance(v, list) or isinstance(v, tuple):
                        new_v = []
                        for val in v:
                            win = int(val)
                            win = max(win, polyorder + 1)
                            if win % 2 == 0:
                                win += 1
                            win = min(win, len(dataset))
                            if win % 2 == 0:
                                win = max(win - 1, polyorder + 1)
                            if win <= polyorder:
                                return pd.DataFrame()
                            new_v.append(win)
                        kwargs[k] = new_v
                    else:
                        win = int(v)
                        win = max(win, polyorder + 1)
                        if win % 2 == 0:
                            win += 1
                        win = min(win, len(dataset))
                        if win % 2 == 0:
                            win = max(win - 1, polyorder + 1)
                        if win <= polyorder:
                            return pd.DataFrame()
                        kwargs[k] = win

            # Clamp window/rolling parameters to dataset length
            for k, v in list(kwargs.items()):
                if isinstance(v, (int, float)) and any(x in k for x in ('rolling', 'window', 'period', 'span', 'max_val')):
                    iv = max(int(v), 1)
                    kwargs[k] = min(iv, max(len(dataset) - 1, 1))
                elif isinstance(v, list) and any(x in k for x in ('rolling', 'window', 'period')):
                    kwargs[k] = [min(max(int(val), 1), max(len(dataset) - 1, 1)) for val in v]

            # Check for negative or too large window/rolling/period parameters
            for k, v in list(kwargs.items()):
                if isinstance(v, int) and any(x in k for x in ('rolling', 'window', 'period', 'span', 'max_val')):
                    if v <= 0 or v >= len(dataset):
                        print(f"⚠️ ERROR en apply_labeling: parámetro '{k}'={v} inválido para dataset de tamaño {len(dataset)}")
                        return pd.DataFrame()
                elif isinstance(v, list) and any(x in k for x in ('rolling', 'window', 'period')):
                    if any((val <= 0 or val >= len(dataset)) for val in v):
                        print(f"⚠️ ERROR en apply_labeling: lista '{k}' contiene valores inválidos para dataset de tamaño {len(dataset)}")
                        return pd.DataFrame()

            if 'min_val' in kwargs and 'max_val' in kwargs and kwargs['min_val'] > kwargs['max_val']:
                kwargs['min_val'] = kwargs['max_val']

            if 'max_val' in hp and len(dataset) <= hp['max_val']:
                return pd.DataFrame()

            method = kwargs.get('method')
            allowed = self.ALLOWED_METHODS.get(self.label_method)
            if method and allowed and method not in allowed:
                return pd.DataFrame()

            df = label_func(dataset, **kwargs)

            if df is None or df.empty:
                return pd.DataFrame()

            if 'labels_main' in df.columns:
                return df
            if 'labels' in df.columns:
                return df.rename(columns={'labels': 'labels_main'})
            return pd.DataFrame()
        except Exception as e:
            print(f"⚠️ ERROR en apply_labeling: {e}")
            return pd.DataFrame()

    def get_train_test_data(self, hp):
        try:
            if hp is None:
                return None, None

            if getattr(self, "debug", False):
                print(f"🔍 DEBUG: base_df.shape = {self.base_df.shape}")
                print(f"🔍 DEBUG: train_start = {self.train_start}, train_end = {self.train_end}")
                print(f"🔍 DEBUG: test_start = {self.test_start}, test_end = {self.test_end}")

            # ──────────────────────────────────────────────────────────────
            # 1) Calcular el colchón de barras necesario
            pad = max(hp.get('periods_main', ()) + hp.get('periods_meta', ()), default=0)
            pad = int(pad)
            if getattr(self, "debug", False):
                print(f"🔍 DEBUG: pad = {pad}")

            # ──────────────────────────────────────────────────────────────
            # 2) Paso típico de la serie (mediana -> inmune a huecos)
            idx = self.base_df.index.sort_values()
            if pad == 0 or len(idx) < 2:
                bar_delta = pd.Timedelta(0)
            else:
                bar_delta = idx.to_series().diff().dropna().median()
            if getattr(self, "debug", False):
                print(f"🔍 DEBUG: bar_delta = {bar_delta}")

            # ──────────────────────────────────────────────────────────────
            # 3) Rango extendido para calcular features "con contexto"
            start_ext = min(self.train_start, self.test_start) - pad * bar_delta
            if start_ext < idx[0]:                      # evita pedir antes de que existan datos
                start_ext = idx[0]

            end_ext = max(self.train_end, self.test_end)
            if getattr(self, "debug", False):
                print(f"🔍 DEBUG: start_ext = {start_ext}, end_ext = {end_ext}")

            # ──────────────────────────────────────────────────────────────
            # 4) Obtener features de todo el rango extendido
            hp_tuple = tuple(sorted(hp.items()))
            ds_slice = self.base_df.loc[start_ext:end_ext].copy()
            if getattr(self, "debug", False):
                print(f"🔍 DEBUG: ds_slice.shape = {ds_slice.shape}")
            
            full_ds = get_features(ds_slice, dict(hp_tuple))
            
            if getattr(self, "debug", False):
                print(f"🔍 DEBUG: full_ds.shape después de get_features = {full_ds.shape}")

            full_ds = self.apply_labeling(full_ds, hp)
            if getattr(self, "debug", False):
                print(f"🔍 DEBUG: full_ds.shape después de apply_labeling = {full_ds.shape}")

            # y recortar exactamente al rango que interesa
            full_ds = full_ds.loc[
                min(self.train_start, self.test_start):
                max(self.train_end,   self.test_end)
            ]
            if getattr(self, "debug", False):
                print(f"🔍 DEBUG: full_ds.shape después de recorte = {full_ds.shape}")

            if full_ds.empty:
                return None, None

            # ──────────────────────────────────────────────────────────────
            # 5) Comprobaciones de calidad de features
            feature_cols = full_ds.columns[full_ds.columns.str.contains('feature')]
            if feature_cols.empty:
                return None, None

            problematic = self.check_constant_features(full_ds, list(feature_cols))
            if problematic:
                if getattr(self, "debug", False):
                    print(f"🔍 DEBUG: Columnas problemáticas eliminadas: {len(problematic)}")
                full_ds.drop(columns=problematic, inplace=True)
                feature_cols = [c for c in feature_cols if c not in problematic]
                if not feature_cols:
                    return None, None
            # --- 5b) Reconstruir hp manteniendo el orden original ---------
            main_periods_ordered = []
            main_stats_ordered   = []
            meta_periods_ordered = []
            meta_stats_ordered   = []

            seen_main_periods = set()
            seen_main_stats   = set()
            seen_meta_periods = set()
            seen_meta_stats   = set()

            for col in feature_cols:
                if col.endswith('_meta_feature'):
                    p_str, stat = col[:-13].split('_', 1)
                    p = int(p_str)

                    # periodo meta
                    if p not in seen_meta_periods:
                        meta_periods_ordered.append(p)
                        seen_meta_periods.add(p)

                    # estadístico meta
                    if stat not in seen_meta_stats:
                        meta_stats_ordered.append(stat)
                        seen_meta_stats.add(stat)

                elif col.endswith('_feature'):
                    p_str, stat = col[:-8].split('_', 1)
                    p = int(p_str)

                    # periodo main
                    if p not in seen_main_periods:
                        main_periods_ordered.append(p)
                        seen_main_periods.add(p)

                    # estadístico main
                    if stat not in seen_main_stats:
                        main_stats_ordered.append(stat)
                        seen_main_stats.add(stat)

            # -------- aplicar a hp ----------------------------------------
            hp['periods_main'] = tuple(main_periods_ordered)
            hp['stats_main']   = tuple(main_stats_ordered)
            hp['periods_meta'] = tuple(meta_periods_ordered)
            hp['stats_meta']   = tuple(meta_stats_ordered)

            if (hp.get('periods_main') and not hp['stats_main']) or (hp.get('stats_main') and not hp['periods_main']):
                return None, None
            if (hp.get('periods_meta') and not hp['stats_meta']) or (hp.get('stats_meta') and not hp['periods_meta']):
                return None, None

            # ──────────────────────────────────────────────────────────────
            # 6) Máscaras de train / test
            test_mask  = (full_ds.index >= self.test_start)  & (full_ds.index <= self.test_end)
            train_mask = (full_ds.index >= self.train_start) & (full_ds.index <= self.train_end)

            if not test_mask.any() or not train_mask.any():
                print("⚠️ ERROR: Períodos sin datos")
                return None, None

            # Evitar solapamiento
            if self.test_start <= self.train_end and self.test_end >= self.train_start:
                train_mask &= ~test_mask
                if getattr(self, "debug", False):
                    print(f"🔍 DEBUG: train_mask.sum() después de evitar solapamiento = {train_mask.sum()}")

            # ──────────────────────────────────────────────────────────────
            # 7) DataFrames finales, ordenados cronológicamente
            train_data = full_ds[train_mask].sort_index().copy()
            test_data  = full_ds[test_mask].sort_index().copy()

            if getattr(self, "debug", False):
                print(f"🔍 DEBUG: train_data.shape final = {train_data.shape}")
                print(f"🔍 DEBUG: test_data.shape final = {test_data.shape}")

            if len(train_data) < 100 or len(test_data) < 50:
                print("⚠️ ERROR: Datasets demasiado pequeños")
                return None, None

            return train_data, test_data

        except Exception as e:
            print(f"⚠️ ERROR en get_train_test_data: {str(e)}")
            return None, None

    def check_constant_features(self, X: pd.DataFrame, feature_cols: list, std_epsilon: float = 1e-6) -> list:
        """Return the list of columns that may cause numerical instability.
        
        Args:
            X: DataFrame con los datos
            feature_cols: Lista con nombres de las columnas
            std_epsilon: Umbral para considerar una columna como constante
            
        Returns:
            list: Lista de columnas problemáticas
        """
        problematic_cols = []
        
        # 1) Verificar columnas con nan/inf
        for col in feature_cols:
            series = X[col]
            if not np.isfinite(series).all():
                problematic_cols.append(col)
                
        # 2) Verificar columnas (casi) constantes
        stds = X[feature_cols].std(axis=0, skipna=True)
        for col, std in stds.items():
            if std < std_epsilon:
                problematic_cols.append(col)
                
        return problematic_cols<|MERGE_RESOLUTION|>--- conflicted
+++ resolved
@@ -1043,17 +1043,6 @@
             ds_train_eval_meta = ds_train[meta_feature_cols].to_numpy()
             ds_test = ds_test[["open", "high", "low", "close", "volume"]]
             close_train_eval = ds_train['close'].to_numpy()
-<<<<<<< HEAD
-
-            # Verificar correspondencia de tamaños de los precios con respecto a los datos de entrenamiento
-            if len(ds_train_eval_main) != len(close_train_eval):
-                print("⚠️ ERROR: Tamaños de precios no coinciden con los datos de entrenamiento")
-                return None, None, None
-            
-            if getattr(self, "debug", False):
-                print(f"🔍 DEBUG: Test train: {len(ds_train_eval_main)}, Test eval: {len(ds_test)}")
-=======
->>>>>>> 674fd62c
             
             # Evaluación in-sample y out-of-sample
             model_main_path, model_meta_path = export_models_to_ONNX(models=(model_main, model_meta))
