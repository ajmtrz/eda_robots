import gc
import math
import time
import traceback
import random
import os
import psutil
import inspect
import numpy as np
import pandas as pd
from datetime import datetime
from time import perf_counter
from typing import Dict, Any
import optuna
from optuna.pruners import HyperbandPruner, SuccessiveHalvingPruner
#from optuna.integration import CatBoostPruningCallback
from sklearn.model_selection import train_test_split
from catboost import CatBoostClassifier, Pool
from mapie.classification import CrossConformalClassifier
from modules.labeling_lib import (
    get_prices, get_features,
    get_labels_one_direction,
    get_labels_trend, get_labels_trend_with_profit,
    get_labels_trend_with_profit_multi, get_labels_clusters,
    get_labels_multi_window, get_labels_validated_levels,
    get_labels_filter_ZZ, get_labels_mean_reversion,
    get_labels_mean_reversion_multi, get_labels_mean_reversion_v,
    get_labels_filter, get_labels_multiple_filters,
    get_labels_filter_bidirectional, get_labels_filter_one_direction,
    get_labels_trend_one_direction, get_labels_filter_flat,
    sliding_window_clustering, clustering_simple,
    markov_regime_switching_simple, markov_regime_switching_advanced,
    lgmm_clustering
)
from modules.tester_lib import (
    tester,
    walk_forward_robust_score,
)
from modules.export_lib import export_model_to_ONNX

class StrategySearcher:
    LABEL_FUNCS = {
        "atr": get_labels_one_direction,
        "trend": get_labels_trend,
        "trend_profit": get_labels_trend_with_profit,
        "trend_multi": get_labels_trend_with_profit_multi,
        "clusters": get_labels_clusters,
        "multi_window": get_labels_multi_window,
        "validated_levels": get_labels_validated_levels,
        "zigzag": get_labels_filter_ZZ,
        "mean_rev": get_labels_mean_reversion,
        "mean_rev_multi": get_labels_mean_reversion_multi,
        "mean_rev_vol": get_labels_mean_reversion_v,
        "filter": get_labels_filter,
        "multi_filter": get_labels_multiple_filters,
        "filter_bidirectional": get_labels_filter_bidirectional,
        "filter_one": get_labels_filter_one_direction,
        "trend_one": get_labels_trend_one_direction,
        "filter_flat": get_labels_filter_flat,
    }
    # Allowed smoothing methods for label functions that support a 'method' kwarg
    ALLOWED_METHODS = {
        "trend_profit": {"savgol", "spline", "sma", "ema"},
        "trend_multi": {"savgol", "spline", "sma", "ema"},
        "mean_rev": {"mean", "spline", "savgol"},
        "mean_rev_vol": {"mean", "spline", "savgol"},
    }

    def __init__(
        self,
        symbol: str,
        timeframe: str,
        direction: str,
        train_start: datetime,
        train_end: datetime,
        test_start: datetime,
        test_end: datetime,
        pruner_type: str = 'hyperband',
        n_trials: int = 500,
        n_models: int = 10,
        n_jobs: int = 1,
        models_export_path: str = r'/mnt/c/Users/Administrador/AppData/Roaming/MetaQuotes/Terminal/6C3C6A11D1C3791DD4DBF45421BF8028/MQL5/Files/',
        include_export_path: str = r'/mnt/c/Users/Administrador/AppData/Roaming/MetaQuotes/Terminal/6C3C6A11D1C3791DD4DBF45421BF8028/MQL5/Include/ajmtrz/include/Dmitrievsky',
        history_path: str = r"/mnt/c/Users/Administrador/AppData/Roaming/MetaQuotes/Terminal/Common/Files/",
        search_type: str = 'clusters',
        search_subtype: str = 'simple',
        label_method: str = 'atr',
        tag: str = "",
    ):
        self.symbol = symbol
        self.timeframe = timeframe
        self.direction = direction
        if self.direction not in {'buy', 'sell', 'both'}:
            raise ValueError("direction must be 'buy', 'sell', or 'both'")
        self.train_start = train_start
        self.train_end = train_end
        self.test_start = test_start
        self.test_end = test_end
        self.models_export_path = models_export_path
        self.include_export_path = include_export_path
        self.history_path = history_path
        self.search_type = search_type
        self.search_subtype = search_subtype
        self.label_method = label_method
        self.pruner_type = pruner_type
        self.n_trials = n_trials
        self.n_models = n_models
        self.n_jobs = n_jobs
        self.tag = tag
        self.base_df = get_prices(symbol, timeframe, history_path)

        # Try to use system memory allocator for CatBoost
        os.environ.setdefault("CATBOOST_ALLOCATOR", "SYSTEM")

        # Configuración de logging para optuna
        optuna.logging.set_verbosity(optuna.logging.WARNING)

    # =========================================================================
    # Método principal
    # =========================================================================

    def run_search(self) -> None:
        search_funcs = {
            'clusters': self.search_clusters,
            'markov': self.search_markov,
            'lgmm': self.search_lgmm,
            'mapie': self.search_mapie,
            'causal': self.search_causal,
        }
        
        if self.search_type not in search_funcs:
            raise ValueError(f"Tipo de búsqueda no válido: {self.search_type}")
            
        search_func = search_funcs[self.search_type]
        
        for i in range(self.n_models):
            try:
                # Generar un seed único para este modelo
                model_seed = int(time.time() * 1000) + i

                # Inicializar estudio de Optuna con objetivos múltiples
                pruners = {
                    'hyperband': HyperbandPruner(max_resource='auto'),
                    'halving': SuccessiveHalvingPruner(min_resource='auto')
                }
                study = optuna.create_study(
                    directions=['maximize', 'maximize'],
                    pruner=pruners[self.pruner_type],
                    sampler=optuna.samplers.TPESampler(
                        n_startup_trials=int(np.sqrt(self.n_trials)),
                        multivariate=True
                    )
                )

                t0 = perf_counter()
                def log_trial(study, trial):
                    def _log_memory() -> float:
                        try:
                            mem = psutil.Process(os.getpid()).memory_info().rss / (1024 ** 2)
                            return mem
                        except Exception:
                            pass
                    try:
                        # Obtener el mejor trial según criterio maximin
                        if study.best_trials:
                            best_trial = max(study.best_trials, 
                                          key=lambda t: min(t.values[0], t.values[1]))
                            
                            # Si este trial es el mejor, guardar sus modelos
                            if trial.number == best_trial.number:
                                if trial.user_attrs.get('models') is not None:
                                    # Guardar nuevos modelos como mejores
                                    study.set_user_attr("best_models", trial.user_attrs['models'])
                                    study.set_user_attr("best_scores", trial.user_attrs['scores'])
                                    study.set_user_attr("best_periods_main", trial.user_attrs['periods_main'])
                                    # Cambia acceso directo por .get para evitar error si no existe
                                    study.set_user_attr("best_periods_meta", trial.user_attrs.get('periods_meta'))
                                    study.set_user_attr("best_stats_main", trial.user_attrs['stats_main'])
                                    study.set_user_attr("best_stats_meta", trial.user_attrs.get('stats_meta'))
                            # Liberar memoria eliminando datos pesados del trial
                            if 'models' in trial.user_attrs:
                                trial.set_user_attr("models", None)

                        # Log
                        if study.best_trials:
                            best_trial = max(study.best_trials, key=lambda t: min(*t.values))
                            best_str = f"ins={best_trial.values[0]:.6f} oos={best_trial.values[1]:.6f}"
                        else:
                            best_str = "ins=--- oos=---"
                        elapsed = perf_counter() - t0
                        n_done = trial.number + 1
                        avg_time = elapsed / n_done
                        mem_details = ""
                        if hasattr(self, "_trial_memory"):
                            mem_details = " ".join(
                                f"{name}:{mem:.2f}MB" for name, mem in self._trial_memory
                            )
                        print(
                            f"[{self.tag}] modelo {i}",
                            f"trial {n_done}/{self.n_trials}",
                            f"{best_str}",
                            f"avg={avg_time:.2f}s",
                            f"mem={_log_memory():.2f}MB",
                            mem_details,
                            flush=True,
                        )

                    except Exception as e:
                        print(f"⚠️ ERROR en log_trial: {str(e)}")

                study.optimize(
                    search_func,
                    n_trials=self.n_trials,
                    gc_after_trial=True,
                    show_progress_bar=False,
                    callbacks=[log_trial],
                    n_jobs=self.n_jobs,
                )

                # Verificar y exportar el mejor modelo
                best_models = study.user_attrs.get("best_models", None)
                if best_models is None or not best_models:
                    print(f"⚠️ ERROR: best_models VACÍO")
                    continue
                
                export_params = {
                    "symbol": self.symbol,
                    "timeframe": self.timeframe,
                    "direction": self.direction,
                    "label_method": self.label_method,
                    "models_export_path": self.models_export_path,
                    "include_export_path": self.include_export_path,
                    "search_type": self.search_type,
                    "search_subtype": self.search_subtype,
                    "best_model_seed": model_seed,
                    "best_models": study.user_attrs["best_models"],
                    "best_scores": study.user_attrs["best_scores"],
                    "best_periods_main": study.user_attrs["best_periods_main"],
                    "best_periods_meta": study.user_attrs["best_periods_meta"],
                    "best_stats_main": study.user_attrs["best_stats_main"],
                    "best_stats_meta": study.user_attrs["best_stats_meta"],
                }
                
                export_model_to_ONNX(**export_params)
                
            except Exception as e:
                print(f"\nError procesando modelo {i}:")
                print(f"Error: {str(e)}")
                print("Traceback:")
                print(traceback.format_exc())
                continue
            finally:
                # Liberar memoria
<<<<<<< HEAD
                for model in study.user_attrs["best_models"]:
                    if model is not None:
                        del model
                gc.collect(generation=2)
=======
                study.set_user_attr("best_models", None)
                gc.collect()
>>>>>>> bd398286

    # =========================================================================
    # Métodos de búsqueda específicos
    # =========================================================================

    def search_markov(self, trial: optuna.Trial) -> tuple[float, float]:
        """Implementa la búsqueda de estrategias usando modelos markovianos."""
        try:
            # Obtener todos los parámetros de una vez
            hp = self.suggest_all_params(trial)

            # Obtener datos de entrenamiento y prueba
            ds_train, ds_test = self.get_train_test_data(hp)
            if ds_train is None or ds_test is None:
                return -1.0, -1.0
            
            # Markov
            if self.search_subtype == 'simple':
                ds_train = markov_regime_switching_simple(
                    ds_train,
                    model_type=hp['model_type'],
                    n_regimes=hp['n_regimes'],
                    n_iter=hp['n_iter'],
                    n_mix=hp['n_mix'] if hp['model_type'] == 'VARHMM' else 3
                )
            elif self.search_subtype == 'advanced':
                ds_train = markov_regime_switching_advanced(
                    ds_train,
                    model_type=hp['model_type'],
                    n_regimes=hp['n_regimes'],
                    n_iter=hp['n_iter'],
                    n_mix=hp['n_mix'] if hp['model_type'] == 'VARHMM' else 3
                )

            scores, models = self.evaluate_clusters(ds_train, ds_test, hp)
            if scores is None or models is None:
                return -1.0, -1.0
            
            trial.set_user_attr('models', models)
            trial.set_user_attr('scores', scores)

            return trial.user_attrs.get('scores', (-1.0, -1.0))
            
        except Exception as e:
            print(f"Error en search_markov: {str(e)}")
            return -1.0, -1.0

    def search_clusters(self, trial: optuna.Trial) -> tuple[float, float]:
        """Implementa la búsqueda de estrategias usando clustering."""
        try:
            # Obtener todos los parámetros de una vez
            hp = self.suggest_all_params(trial)

            # Obtener datos de entrenamiento y prueba
            ds_train, ds_test = self.get_train_test_data(hp)
            if ds_train is None or ds_test is None:
                return -1.0, -1.0
            
            # Clustering
            if self.search_subtype == 'simple':
                ds_train = clustering_simple(
                    ds_train,
                    min_cluster_size=hp['n_clusters']
                )
            elif self.search_subtype == 'advanced':
                ds_train = sliding_window_clustering(
                    ds_train,
                    n_clusters=hp['n_clusters'],
                    window_size=hp['window_size'],
                    step=hp.get('step', None),
                )
            scores, models = self.evaluate_clusters(ds_train, ds_test, hp)
            if scores is None or models is None:
                return -1.0, -1.0
            
            trial.set_user_attr('models', models)
            trial.set_user_attr('scores', scores)

            return trial.user_attrs.get('scores', (-1.0, -1.0))
        
        except Exception as e:
            print(f"Error en search_clusters: {str(e)}")
            return -1.0, -1.0

    def search_lgmm(self, trial: optuna.Trial) -> tuple[float, float]:
        """Búsqueda basada en GaussianMixture para etiquetar clusters."""
        try:
            hp = self.suggest_all_params(trial)

            ds_train, ds_test = self.get_train_test_data(hp)
            if ds_train is None or ds_test is None:
                return -1.0, -1.0

            ds_train = lgmm_clustering(
                ds_train,
                n_components=hp['n_components'],
                covariance_type=hp['covariance_type'],
                max_iter=hp['max_iter'],
            )

            scores, models = self.evaluate_clusters(ds_train, ds_test, hp)

            if scores is None or models is None:
                return -1.0, -1.0
            
            trial.set_user_attr('models', models)
            trial.set_user_attr('scores', scores)

            return trial.user_attrs.get('scores', (-1.0, -1.0))

        except Exception as e:
            print(f"Error en search_lgmm: {str(e)}")
            return -1.0, -1.0

    def search_mapie(self, trial) -> tuple[float, float]:
        """Implementa la búsqueda de estrategias usando conformal prediction (MAPIE) con CatBoost, usando el mismo conjunto de features para ambos modelos."""
        try:
            hp = self.suggest_all_params(trial)
            ds_train, ds_test = self.get_train_test_data(hp)
            if ds_train is None or ds_test is None:
                return -1.0, -1.0

            # Etiquetado según la dirección seleccionada
            ds_train = self.apply_labeling(ds_train, hp)
            if ds_train is None or ds_train.empty:
                return -1.0, -1.0
            # Selección de features: todas las columnas *_feature
            feature_cols = [col for col in ds_train.columns if col.endswith('_feature')]
            X = ds_train[feature_cols]
            y = ds_train['labels_main'] if 'labels_main' in ds_train.columns else ds_train['labels']

            # CatBoost como estimador base para MAPIE
            catboost_params = dict(
                iterations=hp['cat_main_iterations'],
                depth=hp['cat_main_depth'],
                learning_rate=hp['cat_main_learning_rate'],
                l2_leaf_reg=hp['cat_main_l2_leaf_reg'],
                eval_metric='Accuracy',
                thread_count=-1,
                task_type='CPU',
                verbose=False,
            )
            base_estimator = CatBoostClassifier(**catboost_params)

            mapie = CrossConformalClassifier(
                estimator=base_estimator,
                confidence_level=hp.get('mapie_confidence_level', 0.9),
                cv=hp.get('mapie_cv', 5),
            )
            mapie.fit_conformalize(X, y)
            predicted, y_prediction_sets = mapie.predict_set(X)
            y_prediction_sets = np.squeeze(y_prediction_sets, axis=-1)
            set_sizes = np.sum(y_prediction_sets, axis=1)
            ds_train['conformal_labels'] = 0.0
            ds_train.loc[set_sizes == 1, 'conformal_labels'] = 1.0
            ds_train['meta_labels'] = 0.0
            ds_train.loc[predicted == y, 'meta_labels'] = 1.0

            # Ambos modelos usan el mismo conjunto de features
            # Main: solo donde meta_labels==1
            model_main_data = ds_train[ds_train['meta_labels'] == 1][feature_cols + ['labels_main']]
            # Meta: todas las filas, target = conformal_labels
            model_meta_data = ds_train[feature_cols]
            model_meta_data['labels_meta'] = ds_train['conformal_labels']

            # Llamar a fit_final_models
            scores, models = self.fit_final_models(
                model_main_data=model_main_data,
                model_meta_data=model_meta_data,
                ds_train=ds_train,
                ds_test=ds_test,
                hp=hp.copy()
            )
            if scores is None or models is None:
                return -1.0, -1.0
            
            trial.set_user_attr('models', models)
            trial.set_user_attr('scores', scores)

            return trial.user_attrs.get('scores', (-1.0, -1.0))
        except Exception as e:
            print(f"Error en search_mapie: {str(e)}")
            return -1.0, -1.0

    def search_causal(self, trial: optuna.Trial) -> tuple[float, float]:
        """Búsqueda basada en detección causal de muestras malas."""
        try:
            hp = self.suggest_all_params(trial)

            ds_train, ds_test = self.get_train_test_data(hp)
            if ds_train is None or ds_test is None:
                return -1.0, -1.0

            # Etiquetado según la dirección
            ds_train = self.apply_labeling(ds_train, hp)
            if ds_train is None or ds_train.empty:
                return -1.0, -1.0

            feature_cols = [c for c in ds_train.columns if c.endswith('_feature')]
            X = ds_train[feature_cols]
            y = ds_train['labels_main']

            def _bootstrap_oob_identification(X: pd.DataFrame, y: pd.Series, n_models: int = 25):
                oob_counts = pd.Series(0, index=X.index)
                error_counts_0 = pd.Series(0, index=X.index)
                error_counts_1 = pd.Series(0, index=X.index)
                for _ in range(n_models):
                    frac = random.uniform(0.4, 0.6)
                    train_idx = X.sample(frac=frac, replace=True).index
                    val_idx = X.index.difference(train_idx)
                    if len(val_idx) == 0:
                        continue
                    catboost_params = dict(
                        iterations=hp['cat_main_iterations'],
                        depth=hp['cat_main_depth'],
                        learning_rate=hp['cat_main_learning_rate'],
                        l2_leaf_reg=hp['cat_main_l2_leaf_reg'],
                        eval_metric='Accuracy',
                        thread_count=-1,
                        task_type='CPU',
                        verbose=False,
                    )
                    model = CatBoostClassifier(**catboost_params)
                    model.fit(Pool(X.loc[train_idx], y.loc[train_idx]))
                    pred = (model.predict_proba(X.loc[val_idx])[:, 1] >= 0.5).astype(int)
                    val_y = y.loc[val_idx]
                    val0 = val_idx[val_y == 0]
                    val1 = val_idx[val_y == 1]
                    diff0 = val0[pred[val_y == 0] != 0]
                    diff1 = val1[pred[val_y == 1] != 1]
                    oob_counts.loc[val_idx] += 1
                    error_counts_0.loc[diff0] += 1
                    error_counts_1.loc[diff1] += 1
                return error_counts_0, error_counts_1, oob_counts

            def _optimize_bad_samples_threshold(err0, err1, oob, fracs=[0.5, 0.6, 0.7, 0.8]):
                to_mark_0 = (err0 / oob.replace(0, 1)).fillna(0)
                to_mark_1 = (err1 / oob.replace(0, 1)).fillna(0)
                best_f = None
                best_s = np.inf
                for frac in fracs:
                    thr0 = np.percentile(to_mark_0[to_mark_0 > 0], 75) * frac if len(to_mark_0[to_mark_0 > 0]) else 0
                    thr1 = np.percentile(to_mark_1[to_mark_1 > 0], 75) * frac if len(to_mark_1[to_mark_1 > 0]) else 0
                    marked0 = to_mark_0[to_mark_0 > thr0].index
                    marked1 = to_mark_1[to_mark_1 > thr1].index
                    all_bad = pd.Index(marked0).union(marked1)
                    good_mask = ~to_mark_0.index.isin(all_bad)
                    ratios = []
                    for idx in to_mark_0[good_mask].index:
                        if to_mark_0[idx] > 0:
                            ratios.append(to_mark_0[idx])
                        if to_mark_1[idx] > 0:
                            ratios.append(to_mark_1[idx])
                    mean_err = np.mean(ratios) if ratios else 1.0
                    if mean_err < best_s:
                        best_s = mean_err
                        best_f = frac
                return best_f

            err0, err1, oob = _bootstrap_oob_identification(X, y, n_models=hp.get('n_meta_learners', 5))
            best_frac = _optimize_bad_samples_threshold(err0, err1, oob)
            to_mark_0 = (err0 / oob.replace(0, 1)).fillna(0)
            to_mark_1 = (err1 / oob.replace(0, 1)).fillna(0)
            thr0 = np.percentile(to_mark_0[to_mark_0 > 0], 75) * best_frac if len(to_mark_0[to_mark_0 > 0]) else 0
            thr1 = np.percentile(to_mark_1[to_mark_1 > 0], 75) * best_frac if len(to_mark_1[to_mark_1 > 0]) else 0
            marked0 = to_mark_0[to_mark_0 > thr0].index
            marked1 = to_mark_1[to_mark_1 > thr1].index
            all_bad = pd.Index(marked0).union(marked1)
            ds_train['meta_labels'] = 1.0
            ds_train.loc[ds_train.index.isin(all_bad), 'meta_labels'] = 0.0

            model_main_data = ds_train[ds_train['meta_labels'] == 1.0][feature_cols + ['labels_main']]
            model_meta_data = ds_train[feature_cols]
            model_meta_data['labels_meta'] = ds_train['meta_labels']

            scores, models = self.fit_final_models(
                model_main_data=model_main_data,
                model_meta_data=model_meta_data,
                ds_train=ds_train,
                ds_test=ds_test,
                hp=hp.copy()
            )
            if scores is None or models is None:
                return -1.0, -1.0
            
            trial.set_user_attr('models', models)
            trial.set_user_attr('scores', scores)

            return trial.user_attrs.get('scores', (-1.0, -1.0))

        except Exception as e:
            print(f"Error en search_causal: {str(e)}")
            return -1.0, -1.0

    # =========================================================================
    # Métodos auxiliares
    # =========================================================================
    
    def evaluate_clusters(self, ds_train: pd.DataFrame, ds_test: pd.DataFrame, hp: Dict[str, Any]) -> tuple[float, float]:
        """Función helper para evaluar clusters y entrenar modelos."""
        try:
            best_models = (None, None)
            best_scores = (-math.inf, -math.inf)
            cluster_sizes = ds_train['labels_meta'].value_counts()

            # Verificar que hay clusters
            if cluster_sizes.empty:
                print("⚠️ ERROR: No hay clusters")
                return None, None

            # Filtrar el cluster -1 (inválido) si existe
            if -1 in cluster_sizes.index:
                cluster_sizes = cluster_sizes.drop(-1)
                if cluster_sizes.empty:
                    return None, None

            # Evaluar cada cluster
            for clust in cluster_sizes.index:
                model_main_data = ds_train.loc[ds_train["labels_meta"] == clust]

                if 'label_max' in hp and len(model_main_data) <= hp["label_max"]:
                    continue
                model_main_data = self.apply_labeling(model_main_data, hp)
                if model_main_data is None or model_main_data.empty:
                    continue
                main_feature_cols = model_main_data.columns[model_main_data.columns.str.contains('_feature') & \
                                                       ~model_main_data.columns.str.contains('_meta_feature')]
                model_main_data = model_main_data[main_feature_cols.tolist() + ['labels_main']]

                if (model_main_data['labels_main'].value_counts() < 2).any():
                    continue

                # Meta data
                meta_feature_cols = ds_train.filter(like='_meta_feature').columns
                model_meta_data = ds_train.loc[:, meta_feature_cols]
                model_meta_data['labels_meta'] = (ds_train['labels_meta'] == clust).astype('int8')

                if (model_meta_data['labels_meta'].value_counts() < 2).any():
                    continue

                # ── Evaluación en ambos períodos ──────────────────────────────
                scores, models = self.fit_final_models(
                    model_main_data=model_main_data,
                    model_meta_data=model_meta_data,
                    ds_train=ds_train,
                    ds_test=ds_test,
                    hp=hp.copy()
                )
                
                if scores is None or models is None:
                    continue

                # ── Actualizar mejores modelos y scores usando maximin method ─────────────────────
                if min(scores) > min(best_scores):
                    best_scores = scores
                    best_models = models
                else:
                    models = (None, None)

            # Verificar que encontramos algún cluster válido
            if best_scores == (-math.inf, -math.inf) or best_models == (None, None):
                return None, None

            return best_scores, best_models

        except Exception as e:
            print(f"⚠️ ERROR en evaluación de clusters: {str(e)}")
            return None, None
        finally:
            gc.collect(generation=2)
    
    def suggest_all_params(self, trial: 'optuna.Trial') -> dict:
        try:
            MAX_MAIN_PERIODS = 15
            MAX_META_PERIODS = 3
            MAX_MAIN_STATS = 5
            MAX_META_STATS = 3
            all_stats = [
                "std", "skew", "zscore", "range", "mad", "entropy",
                "slope", "momentum", "autocorr", "max_dd", "hurst", "corr_skew",
                "sharpe", "fisher", "chande", "var", "eff_ratio", "kurt",
                "jump_vol", "fractal", "vol_skew", "approx_entropy",
                "mean", "median", "iqr", "cv",
            ]
            params = {
                'cat_main_iterations': trial.suggest_int('cat_main_iterations', 100, 1000),
                'cat_main_depth': trial.suggest_int('cat_main_depth', 3, 10),
                'cat_main_learning_rate': trial.suggest_float('cat_main_learning_rate', 0.01, 0.3, log=True),
                'cat_main_l2_leaf_reg': trial.suggest_float('cat_main_l2_leaf_reg', 0.1, 10.0, log=True),
                'cat_main_early_stopping': trial.suggest_int('cat_main_early_stopping', 20, 200),
                'cat_meta_iterations': trial.suggest_int('cat_meta_iterations', 100, 1000),
                'cat_meta_depth': trial.suggest_int('cat_meta_depth', 3, 10),
                'cat_meta_learning_rate': trial.suggest_float('cat_meta_learning_rate', 0.01, 0.3, log=True),
                'cat_meta_l2_leaf_reg': trial.suggest_float('cat_meta_l2_leaf_reg', 0.1, 10.0, log=True),
                'cat_meta_early_stopping': trial.suggest_int('cat_meta_early_stopping', 20, 200),
                'max_main_periods': trial.suggest_int('max_main_periods', 3, MAX_MAIN_PERIODS, log=True),
                'max_main_stats': trial.suggest_int('max_main_stats', 1, MAX_MAIN_STATS, log=True),
            }
            # ---------- Parámetros de etiquetado dinámicos ----------
            label_func = self.LABEL_FUNCS.get(self.label_method)
            label_params = inspect.signature(label_func).parameters

            if 'markup' in label_params:
                # markup now acts as a multiplier of the ATR
                params['markup'] = trial.suggest_float('markup', 0.2, 2.0, log=True)

            if 'max_val' in label_params or 'max_l' in label_params:
                params['label_max'] = trial.suggest_int('label_max', 1, 15, log=True)

            if 'atr_period' in label_params:
                params['atr_period'] = trial.suggest_int('atr_period', 5, 50, log=True)

            if 'polyorder' in label_params:
                params['polyorder'] = trial.suggest_int('polyorder', 2, 5)

            if 'rolling' in label_params:
                params['rolling'] = trial.suggest_int('rolling', 20, 400, log=True)
                # Ajuste para cumplir la condición rolling > polyorder
                if params['rolling'] <= params['polyorder']:
                    params['rolling'] = params['polyorder'] + 2 + (params['polyorder'] % 2)

            if 'threshold' in label_params:
                params['threshold'] = trial.suggest_float('threshold', 0.1, 1.0)

            if 'vol_window' in label_params:
                params['vol_window'] = trial.suggest_int('vol_window', 20, 100, log=True)

            if 'num_clusters' in label_params:
                params['num_clusters'] = trial.suggest_int('num_clusters', 5, 50)

            if 'window_size' in label_params:
                params['window_size'] = trial.suggest_int('window_size', 10, 100)

            if 'threshold_pct' in label_params:
                params['threshold_pct'] = trial.suggest_float('threshold_pct', 0.005, 0.05)

            if 'min_touches' in label_params:
                params['min_touches'] = trial.suggest_int('min_touches', 2, 5)

            if 'peak_prominence' in label_params:
                params['peak_prominence'] = trial.suggest_float('peak_prominence', 0.05, 0.5)

            if 'decay_factor' in label_params:
                params['decay_factor'] = trial.suggest_float('decay_factor', 0.8, 1.0)

            if 'shift' in label_params:
                params['shift'] = trial.suggest_int('shift', -5, 5)

            if 'volatility_window' in label_params:
                params['volatility_window'] = trial.suggest_int('volatility_window', 10, 50)

            if 'rolling1' in label_params:
                params['rolling1'] = trial.suggest_int('rolling1', 20, 400, log=True)

            if 'rolling2' in label_params:
                params['rolling2'] = trial.suggest_int('rolling2', 20, 400, log=True)

            if 'method' in label_params:
                params['method'] = trial.suggest_categorical('method', ['savgol', 'spline', 'sma', 'ema', 'mean'])

            if 'rolling_periods' in label_params:
                rps = [trial.suggest_int(f'rolling_period_{i}', 20, 400, log=True) for i in range(3)]
                rps = list(dict.fromkeys(rps))
                params['rolling_periods'] = tuple(rps)

            if 'window_sizes' in label_params:
                ws = [trial.suggest_int(f'window_size_{i}', 10, 100, step=10) for i in range(3)]
                ws = list(dict.fromkeys(ws))
                params['window_sizes'] = tuple(ws)

            if 'windows' in label_params:
                wnds = [trial.suggest_float(f'window_{i}', 0.1, 1.0) for i in range(3)]
                wnds = list(dict.fromkeys(wnds))
                params['windows'] = tuple(wnds)

            if 'quantiles' in label_params:
                q_low = trial.suggest_float('q_low', 0.3, 0.49)
                q_high = trial.suggest_float('q_high', 0.51, 0.7)
                params['quantiles'] = [q_low, q_high]
            # ---------- PERÍODOS MAIN ----------
            periods_main = [
                trial.suggest_int(f'period_main_{i}', 3, 200, log=True)
                for i in range(MAX_MAIN_PERIODS)
            ]
            periods_main = list(dict.fromkeys(periods_main))
            if len(periods_main) > params['max_main_periods']:
                periods_main = random.sample(periods_main, params['max_main_periods'])
            params['periods_main'] = tuple(periods_main[:params['max_main_periods']])
            # ---------- STATS MAIN ----------
            stats_main = [trial.suggest_categorical(f'stat_main_{i}', all_stats)
                        for i in range(MAX_MAIN_STATS)]
            stats_main = list(dict.fromkeys(stats_main))
            params['stats_main'] = tuple(stats_main[:params['max_main_stats']])
            # ---------- Hiperparámetros meta solo si no es mapie o causal ----------
            if self.search_type in ['clusters', 'markov', 'lgmm']:
                params['max_meta_periods'] = trial.suggest_int('max_meta_periods', 1, MAX_META_PERIODS, log=True)
                params['max_meta_stats'] = trial.suggest_int('max_meta_stats', 1, MAX_META_STATS, log=True)
                periods_meta = [
                    trial.suggest_int(f'period_meta_{i}', 3, 7)
                    for i in range(MAX_META_PERIODS)
                ]
                periods_meta = list(dict.fromkeys(periods_meta))
                if len(periods_meta) > params['max_meta_periods']:
                    periods_meta = random.sample(periods_meta, params['max_meta_periods'])
                params['periods_meta'] = tuple(periods_meta[:params['max_meta_periods']])
                stats_meta = [trial.suggest_categorical(f'stat_meta_{i}', all_stats)
                            for i in range(MAX_META_STATS)]
                stats_meta = list(dict.fromkeys(stats_meta))
                params['stats_meta'] = tuple(stats_meta[:params['max_meta_stats']])
            # ---------- Otros hiperparámetros específicos ----------
            if self.search_type == 'markov':
                params.update({
                    'model_type': trial.suggest_categorical('model_type', ['GMMHMM', 'HMM', 'VARHMM']),
                    'n_regimes': trial.suggest_int('n_regimes', 2, 10, log=True),
                    'n_iter': trial.suggest_int('n_iter', 50, 200, step=10),
                    'n_mix': trial.suggest_int('n_mix', 1, 5, log=True)
                })
            elif self.search_type == 'clusters':
                params.update({
                    'n_clusters': trial.suggest_int('n_clusters', 5, 50, step=5)
                })
                if self.search_subtype == 'advanced':
                    params.update({
                        'window_size': trial.suggest_int('window_size', 100, 500, step=50)
                    })
            elif self.search_type == 'lgmm':
                params.update({
                    'n_components': trial.suggest_int('n_components', 2, 10),
                    'covariance_type': trial.suggest_categorical('covariance_type', ['full', 'diag']),
                    'max_iter': trial.suggest_int('max_iter', 50, 300, step=10),
                })
            elif self.search_type == 'mapie':
                params.update({
                    'mapie_confidence_level': trial.suggest_float('mapie_confidence_level', 0.7, 0.99),
                    'mapie_cv': trial.suggest_int('mapie_cv', 3, 10),
                })
            elif self.search_type == 'causal':
                params.update({
                    'n_meta_learners': trial.suggest_int('n_meta_learners', 5, 30),
                })
            # Actualizar trial.params con los valores procesados
            for key, value in params.items():
                trial.set_user_attr(key, value)
            return params
        except Exception as e:
            print(f"⚠️ ERROR en suggest_all_params: {str(e)}")
            return None

    def fit_final_models(self, model_main_data: pd.DataFrame,
                        model_meta_data: pd.DataFrame,
                        ds_train: pd.DataFrame,
                        ds_test: pd.DataFrame,
                        hp: Dict[str, Any]) -> tuple[tuple[float, float], object, object]:
        """Ajusta los modelos finales."""
        try:
            # ---------- 1) main model_main ----------
            # Get feature columns and rename them to follow f%d pattern
            main_feature_cols = [col for col in model_main_data.columns if col != 'labels_main']
            X_main = model_main_data[main_feature_cols]
            y_main = model_main_data['labels_main'].astype('int16')
            
            # División de datos para el modelo principal según fechas
            X_train_main, X_val_main, y_train_main, y_val_main = train_test_split(
                X_main, y_main,
                test_size=0.2,
                shuffle=False
            )
            
            # ── descartar clusters problemáticos ────────────────────────────
            if len(y_train_main.value_counts()) < 2 or len(y_val_main.value_counts()) < 2:
                return None, None
            # --- NUEVO: asegurar que todas las clases de validación y test están en train ---
            # Validación
            if not set(y_val_main.unique()).issubset(set(y_train_main.unique())):
                return None, None
            # Test final (usando las mismas columnas)
            if 'labels_main' in ds_test.columns:
                y_test_labels = ds_test['labels_main']
            elif 'labels' in ds_test.columns:
                y_test_labels = ds_test['labels']
            else:
                y_test_labels = None
            if y_test_labels is not None:
                if not set(y_test_labels.unique()).issubset(set(y_train_main.unique())):
                    return None, None
            # ---------- 2) meta‑modelo ----------
            meta_feature_cols = [col for col in model_meta_data.columns if col != 'labels_meta']
            X_meta = model_meta_data[meta_feature_cols]
            y_meta = model_meta_data['labels_meta'].astype('int16')

            # División de datos para el modelo principal según fechas
            X_train_meta, X_val_meta, y_train_meta, y_val_meta = train_test_split(
                X_meta, y_meta,
                test_size=0.2,
                shuffle=False
            )
            
            # ── descartar clusters problemáticos ────────────────────────────
            if len(y_train_meta.value_counts()) < 2 or len(y_val_meta.value_counts()) < 2:
                return None, None

            # Main model
            cat_main_params = dict(
                iterations=hp['cat_main_iterations'],
                depth=hp['cat_main_depth'],
                learning_rate=hp['cat_main_learning_rate'],
                l2_leaf_reg=hp['cat_main_l2_leaf_reg'],
                eval_metric='Accuracy',
                thread_count=-1,
                task_type='CPU',
                verbose=False,
            )
            model_main = CatBoostClassifier(**cat_main_params)
            model_main.fit(Pool(X_train_main, y_train_main), 
                           eval_set=Pool(X_val_main, y_val_main), 
                           early_stopping_rounds=hp['cat_main_early_stopping'],
                           use_best_model=True,
                           verbose=False
            )

            # Meta-modelo
            cat_meta_params = dict(
                iterations=hp['cat_meta_iterations'],
                depth=hp['cat_meta_depth'],
                learning_rate=hp['cat_meta_learning_rate'],
                l2_leaf_reg=hp['cat_meta_l2_leaf_reg'],
                eval_metric='F1',
                thread_count=-1,
                task_type='CPU',
                verbose=False,
            )
            model_meta = CatBoostClassifier(**cat_meta_params)
            model_meta.fit(Pool(X_train_meta, y_train_meta), 
                           eval_set=Pool(X_val_meta, y_val_meta), 
                           early_stopping_rounds=hp['cat_meta_early_stopping'],
                           use_best_model=True,
                           verbose=False
            )

            # ── evaluación ───────────────────────────────────────────────
            # Preparar datasets de entrenamiento y prueba
            n_test = len(ds_test)
            cut_idx   = ds_train.index[ds_train.index < self.test_start].max()
            if pd.isna(cut_idx):
                return None, None
                
            ds_train_eval_sample = ds_train.loc[:cut_idx].tail(n_test)
            if len(ds_train_eval_sample) != n_test:
                return None, None

            # Verificar orden exacto
            if not (ds_test[main_feature_cols].columns == main_feature_cols).all():
                print("⚠️ ERROR: El orden de las columnas main no coincide en test")
                return None, None
            if not (ds_test[meta_feature_cols].columns == meta_feature_cols).all():
                print("⚠️ ERROR: El orden de las columnas meta no coincide en test")
                return None, None
                
            ds_train_eval_main = ds_train_eval_sample[main_feature_cols].to_numpy()
            ds_train_eval_meta = ds_train_eval_sample[meta_feature_cols].to_numpy()
            ds_test_eval_main = ds_test[main_feature_cols].to_numpy()
            ds_test_eval_meta = ds_test[meta_feature_cols].to_numpy()
            close_train_eval = ds_train_eval_sample['close'].to_numpy()
            close_test_eval = ds_test['close'].to_numpy()
            score_ins = tester(
                ds_main=ds_train_eval_main,
                ds_meta=ds_train_eval_meta,
                close=close_train_eval,
                model_main=model_main,
                model_meta=model_meta,
                direction=self.direction,
                plot=False,
                prd='insample',
            )
            score_oos = walk_forward_robust_score(
                ds_main=ds_test_eval_main,
                ds_meta=ds_test_eval_meta,
                close=close_test_eval,
                model_main=model_main,
                model_meta=model_meta,
                direction=self.direction,
                n_splits=3,
                agg='min',
                plot=False,
            )

            # Manejar valores inválidos
            if not np.isfinite(score_ins) or not np.isfinite(score_oos):
                score_ins = -1.0
                score_oos = -1.0

            return (score_ins, score_oos), (model_main, model_meta)
        
        except Exception as e:
            print(f"Error en función de entrenamiento y test: {str(e)}")
            return None, None
        
    def apply_labeling(self, dataset: pd.DataFrame, hp: dict) -> pd.DataFrame:
        """Apply the selected labeling function dynamically.

        Returns an empty DataFrame if labeling fails or results in no rows.
        """
        label_func = self.LABEL_FUNCS.get(self.label_method, get_labels_one_direction)
        params = inspect.signature(label_func).parameters
        kwargs = {}

        for name in params:
            if name == 'dataset':
                continue
            if name == 'direction':
                kwargs['direction'] = self.direction if self.direction != 'both' else 'both'
            elif name in {'max_val', 'max_l'}:
                if 'label_max' in hp:
                    kwargs[name] = hp['label_max']
            elif name in hp:
                kwargs[name] = hp[name]

        # ── Validaciones simples ───────────────────────────────────────────
        try:
            if len(dataset) < 2:
                return pd.DataFrame()

            polyorder = kwargs.get('polyorder', 2)
            if len(dataset) <= polyorder:
                return pd.DataFrame()

            # Ajuste automático para savgol_filter y similares
            method = kwargs.get('method')
            allowed = self.ALLOWED_METHODS.get(self.label_method)
            # Detectar parámetros de ventana relevantes
            window_keys = [k for k in kwargs if any(x in k for x in ('rolling', 'window', 'window_size'))]
            if method == 'savgol' and window_keys:
                for k in window_keys:
                    v = kwargs[k]
                    if isinstance(v, list) or isinstance(v, tuple):
                        new_v = []
                        for val in v:
                            win = int(val)
                            win = max(win, polyorder + 1)
                            if win % 2 == 0:
                                win += 1
                            win = min(win, len(dataset))
                            if win % 2 == 0:
                                win = max(win - 1, polyorder + 1)
                            if win <= polyorder:
                                return pd.DataFrame()
                            new_v.append(win)
                        kwargs[k] = new_v
                    else:
                        win = int(v)
                        win = max(win, polyorder + 1)
                        if win % 2 == 0:
                            win += 1
                        win = min(win, len(dataset))
                        if win % 2 == 0:
                            win = max(win - 1, polyorder + 1)
                        if win <= polyorder:
                            return pd.DataFrame()
                        kwargs[k] = win

            # Clamp window/rolling parameters to dataset length
            for k, v in list(kwargs.items()):
                if isinstance(v, (int, float)) and any(x in k for x in ('rolling', 'window', 'period', 'span', 'max_l', 'max_val')):
                    iv = max(int(v), 1)
                    kwargs[k] = min(iv, max(len(dataset) - 1, 1))
                elif isinstance(v, list) and any(x in k for x in ('rolling', 'window', 'period')):
                    kwargs[k] = [min(max(int(val), 1), max(len(dataset) - 1, 1)) for val in v]

            # Check for negative or too large window/rolling/period parameters
            for k, v in list(kwargs.items()):
                if isinstance(v, int) and any(x in k for x in ('rolling', 'window', 'period', 'span', 'max_l', 'max_val')):
                    if v <= 0 or v >= len(dataset):
                        print(f"⚠️ ERROR en apply_labeling: parámetro '{k}'={v} inválido para dataset de tamaño {len(dataset)}")
                        return pd.DataFrame()
                elif isinstance(v, list) and any(x in k for x in ('rolling', 'window', 'period')):
                    if any((val <= 0 or val >= len(dataset)) for val in v):
                        print(f"⚠️ ERROR en apply_labeling: lista '{k}' contiene valores inválidos para dataset de tamaño {len(dataset)}")
                        return pd.DataFrame()

            if 'min_l' in kwargs and 'max_l' in kwargs and kwargs['min_l'] > kwargs['max_l']:
                kwargs['min_l'] = kwargs['max_l']
            if 'min_val' in kwargs and 'max_val' in kwargs and kwargs['min_val'] > kwargs['max_val']:
                kwargs['min_val'] = kwargs['max_val']

            if 'label_max' in hp and len(dataset) <= hp['label_max']:
                return pd.DataFrame()

            method = kwargs.get('method')
            allowed = self.ALLOWED_METHODS.get(self.label_method)
            if method and allowed and method not in allowed:
                return pd.DataFrame()

            df = label_func(dataset, **kwargs)

            if df is None or df.empty:
                return pd.DataFrame()

            if 'labels_main' in df.columns:
                return df
            if 'labels' in df.columns:
                return df.rename(columns={'labels': 'labels_main'})
            return pd.DataFrame()
        except Exception as e:
            print(f"⚠️ ERROR en apply_labeling: {e}")
            return pd.DataFrame()

    # Backwards compatibility for tests
    def _apply_labeling(self, dataset: pd.DataFrame, hp: dict) -> pd.DataFrame:
        return self.apply_labeling(dataset, hp)

    def get_train_test_data(self, hp):
        try:
            if hp is None:
                return None, None

            # ──────────────────────────────────────────────────────────────
            # 1) Calcular el colchón de barras necesario
            pad = max(hp.get('periods_main', ()) + hp.get('periods_meta', ()), default=0)
            pad = int(pad)

            # ──────────────────────────────────────────────────────────────
            # 2) Paso típico de la serie (mediana -> inmune a huecos)
            idx = self.base_df.index.sort_values()
            if pad == 0 or len(idx) < 2:
                bar_delta = pd.Timedelta(0)
            else:
                bar_delta = idx.to_series().diff().dropna().median()

            # ──────────────────────────────────────────────────────────────
            # 3) Rango extendido para calcular features “con contexto”
            start_ext = min(self.train_start, self.test_start) - pad * bar_delta
            if start_ext < idx[0]:                      # evita pedir antes de que existan datos
                start_ext = idx[0]

            end_ext = max(self.train_end, self.test_end)

            # ──────────────────────────────────────────────────────────────
            # 4) Obtener features de todo el rango extendido
            hp_tuple = tuple(sorted(hp.items()))
            ds_slice = self.base_df.loc[start_ext:end_ext]
            full_ds = get_features(ds_slice, dict(hp_tuple))

            # y recortar exactamente al rango que interesa
            full_ds = full_ds.loc[
                min(self.train_start, self.test_start):
                max(self.train_end,   self.test_end)
            ]

            if full_ds.empty:
                return None, None

            # ──────────────────────────────────────────────────────────────
            # 5) Comprobaciones de calidad de features
            feature_cols = full_ds.columns[full_ds.columns.str.contains('feature')]
            if feature_cols.empty:
                return None, None

            problematic = self.check_constant_features(full_ds, list(feature_cols))
            if problematic:
                full_ds.drop(columns=problematic, inplace=True)
                feature_cols = [c for c in feature_cols if c not in problematic]
                if not feature_cols:
                    return None, None

            # ──────────────────────────────────────────────────────────────
            # 5b) Ajustar hp según columnas restantes
            remaining_periods_main = set()
            remaining_periods_meta = set()
            remaining_stats_main = set()
            remaining_stats_meta = set()

            for col in feature_cols:
                if col.endswith('_meta_feature'):
                    base = col[:-13]
                    if '_' in base:
                        p_str, stat = base.split('_', 1)
                        if p_str.isdigit():
                            remaining_periods_meta.add(int(p_str))
                            remaining_stats_meta.add(stat)
                elif col.endswith('_feature'):
                    base = col[:-8]
                    if '_' in base:
                        p_str, stat = base.split('_', 1)
                        if p_str.isdigit():
                            remaining_periods_main.add(int(p_str))
                            remaining_stats_main.add(stat)

            hp['periods_main'] = tuple([p for p in hp.get('periods_main', ()) if p in remaining_periods_main])
            hp['periods_meta'] = tuple([p for p in hp.get('periods_meta', ()) if p in remaining_periods_meta])
            hp['stats_main'] = tuple([s for s in hp.get('stats_main', ()) if s in remaining_stats_main])
            hp['stats_meta'] = tuple([s for s in hp.get('stats_meta', ()) if s in remaining_stats_meta])

            if (hp.get('periods_main') and not hp['stats_main']) or (hp.get('stats_main') and not hp['periods_main']):
                return None, None
            if (hp.get('periods_meta') and not hp['stats_meta']) or (hp.get('stats_meta') and not hp['periods_meta']):
                return None, None

            # ──────────────────────────────────────────────────────────────
            # 6) Máscaras de train / test
            test_mask  = (full_ds.index >= self.test_start)  & (full_ds.index <= self.test_end)
            train_mask = (full_ds.index >= self.train_start) & (full_ds.index <= self.train_end)

            if not test_mask.any() or not train_mask.any():
                print("⚠️ ERROR: Períodos sin datos")
                return None, None

            # Evitar solapamiento
            if self.test_start <= self.train_end and self.test_end >= self.train_start:
                train_mask &= ~test_mask

            # ──────────────────────────────────────────────────────────────
            # 7) DataFrames finales, ordenados cronológicamente
            train_data = full_ds[train_mask].sort_index()
            test_data  = full_ds[test_mask].sort_index()

            if len(train_data) < 100 or len(test_data) < 50:
                print("⚠️ ERROR: Datasets demasiado pequeños")
                return None, None

            return train_data, test_data

        except Exception as e:
            print(f"⚠️ ERROR en get_train_test_data: {str(e)}")
            return None, None

    def check_constant_features(self, X: pd.DataFrame, feature_cols: list, std_epsilon: float = 1e-6) -> list:
        """Return the list of columns that may cause numerical instability.
        
        Args:
            X: DataFrame con los datos
            feature_cols: Lista con nombres de las columnas
            std_epsilon: Umbral para considerar una columna como constante
            
        Returns:
            list: Lista de columnas problemáticas
        """
        problematic_cols = []
        
        # 1) Verificar columnas con nan/inf
        for col in feature_cols:
            series = X[col]
            if not np.isfinite(series).all():
                problematic_cols.append(col)
                
        # 2) Verificar columnas (casi) constantes
        stds = X[feature_cols].std(axis=0, skipna=True)
        for col, std in stds.items():
            if std < std_epsilon:
                problematic_cols.append(col)
                
        return problematic_cols<|MERGE_RESOLUTION|>--- conflicted
+++ resolved
@@ -251,15 +251,10 @@
                 continue
             finally:
                 # Liberar memoria
-<<<<<<< HEAD
                 for model in study.user_attrs["best_models"]:
                     if model is not None:
                         del model
                 gc.collect(generation=2)
-=======
-                study.set_user_attr("best_models", None)
-                gc.collect()
->>>>>>> bd398286
 
     # =========================================================================
     # Métodos de búsqueda específicos
