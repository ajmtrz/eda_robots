import sys
from pathlib import Path
from datetime import datetime
import pandas as pd
import optuna

sys.path.append(str(Path(__file__).resolve().parents[1] / "studies"))

from modules.StrategySearcher import StrategySearcher

class DummySearcher(StrategySearcher):
    def __init__(self):
        # Avoid heavy init
        self.symbol = "TEST"
        self.timeframe = "M1"
        self.direction = "buy"
        self.train_start = datetime(2020,1,1)
        self.train_end = datetime(2020,1,2)
        self.test_start = datetime(2020,1,3)
        self.test_end = datetime(2020,1,4)
        self.models_export_path = ""
        self.include_export_path = ""
        self.history_path = ""
        self.search_type = "lgmm"
        self.search_subtype = "simple"
        self.label_method = "atr"
        self.pruner_type = "hyperband"
        self.n_trials = 1
        self.n_models = 1
        self.n_jobs = 1
        self.tag = ""
        rng = pd.date_range("2020-01-01", periods=4)
        self.base_df = pd.DataFrame({
            "open":   [1,2,3,4],
            "high":   [1.1,2.1,3.1,4.1],
            "low":    [0.9,1.9,2.9,3.9],
            "close":  [1,2,3,4],
            "volume": [1,1,1,1],
        }, index=rng)

    def get_train_test_data(self, hp):
        data = pd.DataFrame({
            "meta_feature1": [0.1, 0.2, 0.3, 0.4],
            "meta_feature2": [0.0, 0.1, 0.0, 0.1],
            "open":  [1,2,3,4],
            "high":  [1.1,2.1,3.1,4.1],
            "low":   [0.9,1.9,2.9,3.9],
            "close": [1,2,3,4],
            "volume": [1,1,1,1],
        }, index=self.base_df.index)
        return data, data

    def _evaluate_clusters(self, ds_train, ds_test, hp):
        return (0.1, 0.2), (None, None)

    def suggest_all_params(self, trial):
        return {
            "n_components": trial.suggest_int("n_components", 2, 3),
            "covariance_type": trial.suggest_categorical("covariance_type", ["full"]),
            "max_iter": trial.suggest_int("max_iter", 10, 20)
        }


class DummySearcherConstant(StrategySearcher):
    def __init__(self):
        self.symbol = "TEST"
        self.timeframe = "M1"
        self.direction = "buy"
        self.train_start = datetime(2020,1,1)
        self.train_end = datetime(2020,1,2)
        self.test_start = datetime(2020,1,3)
        self.test_end = datetime(2020,1,4)
        self.models_export_path = ""
        self.include_export_path = ""
        self.history_path = ""
        self.search_type = "lgmm"
        self.search_subtype = "simple"
        self.label_method = "atr"
        self.pruner_type = "hyperband"
        self.n_trials = 1
        self.n_models = 1
        self.n_jobs = 1
        self.tag = ""
        rng = pd.date_range("2020-01-01", periods=4)
        self.base_df = pd.DataFrame({
            "open":   [1,2,3,4],
            "high":   [1.1,2.1,3.1,4.1],
            "low":    [0.9,1.9,2.9,3.9],
            "close":  [1,2,3,4],
            "volume": [1,1,1,1],
        }, index=rng)

    def get_train_test_data(self, hp):
        data = pd.DataFrame({
            "constant_feature": [1.0, 1.0, 1.0, 1.0],
            "good_feature": [0.0, 1.0, 2.0, 3.0],
            "open":  [1,2,3,4],
            "high":  [1.1,2.1,3.1,4.1],
            "low":   [0.9,1.9,2.9,3.9],
            "close": [1,2,3,4],
            "volume": [1,1,1,1]
        }, index=self.base_df.index)

        feature_cols = ["constant_feature", "good_feature"]
        problematic = self.check_constant_features(data, feature_cols)
        if problematic:
            data.drop(columns=problematic, inplace=True)
            feature_cols = [c for c in feature_cols if c not in problematic]
            if not feature_cols:
                return None, None

        train = data.iloc[:2]
        test = data.iloc[2:]
        return train, test

    def _evaluate_clusters(self, ds_train, ds_test, hp):
        return (0.1, 0.2), (None, None)

    def suggest_all_params(self, trial):
        return {}


def test_search_lgmm_returns_floats():
    searcher = DummySearcher()
    trial = optuna.trial.FixedTrial({"n_components":2,"covariance_type":"full","max_iter":10})
    res = searcher.search_lgmm(trial)
    assert isinstance(res[0], float)
    assert isinstance(res[1], float)


def test_get_train_test_data_drops_constant_features():
    searcher = DummySearcherConstant()
    train, test = searcher.get_train_test_data({})
    assert train is not None and test is not None
    assert "constant_feature" not in train.columns


<<<<<<< HEAD
def test_get_train_test_data_contains_ohlcv():
    searcher = DummySearcher()
    train, test = searcher.get_train_test_data({})
    for df in (train, test):
        assert {"open", "high", "low", "close", "volume"}.issubset(df.columns)


def test_apply_labeling_preserves_ohlcv():
    searcher = DummySearcher()
    df, _ = searcher.get_train_test_data({})
    searcher.label_method = "filter_one"
    labeled = searcher._apply_labeling(df.copy(), {"rolling": 5, "polyorder": 2, "quantiles": [0.45, 0.55]})
    assert {"open", "high", "low", "close", "volume"}.issubset(labeled.columns)
=======
class DummySearcherPrune(StrategySearcher):
    def __init__(self):
        self.symbol = "TEST"
        self.timeframe = "M1"
        self.direction = "buy"
        self.train_start = datetime(2020, 1, 1)
        self.train_end = datetime(2020, 4, 30)
        self.test_start = datetime(2020, 5, 1)
        self.test_end = datetime(2020, 6, 30)
        self.models_export_path = ""
        self.include_export_path = ""
        self.history_path = ""
        self.search_type = "lgmm"
        self.search_subtype = "simple"
        self.label_method = "atr"
        self.pruner_type = "hyperband"
        self.n_trials = 1
        self.n_models = 1
        self.n_jobs = 1
        self.tag = ""
        self.base_df = pd.DataFrame({"close": range(200)}, index=pd.date_range("2020-01-01", periods=200))


def test_get_train_test_data_prunes_hp():
    searcher = DummySearcherPrune()
    hp = {
        "periods_main": (10, 20),
        "periods_meta": (5, 6),
        "stats_main": ("std", "skew"),
        "stats_meta": ("std",),
    }

    from modules import labeling_lib
    import modules.StrategySearcher as ss

    def fake_get_features(data, _hp):
        idx = data.index
        return pd.DataFrame({
            "10_std_feature": [1.0] * len(idx),
            "20_skew_feature": range(len(idx)),
            "5_std_meta_feature": [0.0] * len(idx),
            "6_std_meta_feature": range(len(idx)),
            "open": range(len(idx)),
            "high": range(len(idx)),
            "low": range(len(idx)),
            "close": range(len(idx)),
            "volume": range(len(idx)),
        }, index=idx)

    original = labeling_lib.get_features
    labeling_lib.get_features = fake_get_features
    ss.get_features = fake_get_features
    try:
        train, test = searcher.get_train_test_data(hp)
    finally:
        labeling_lib.get_features = original
        ss.get_features = original

    assert train is not None and test is not None
    assert hp["periods_main"] == (20,)
    assert hp["stats_main"] == ("skew",)
    assert hp["periods_meta"] == (6,)
    assert hp["stats_meta"] == ("std",)


class DummySearcherCausal(StrategySearcher):
    def __init__(self):
        self.symbol = "TEST"
        self.timeframe = "M1"
        self.direction = "buy"
        self.train_start = datetime(2020, 1, 1)
        self.train_end = datetime(2020, 1, 2)
        self.test_start = datetime(2020, 1, 3)
        self.test_end = datetime(2020, 1, 4)
        self.models_export_path = ""
        self.include_export_path = ""
        self.history_path = ""
        self.search_type = "causal"
        self.search_subtype = "simple"
        self.label_method = "atr"
        self.pruner_type = "hyperband"
        self.n_trials = 1
        self.n_models = 1
        self.n_jobs = 1
        self.tag = ""
        self.base_df = pd.DataFrame({"close": [1, 2, 3, 4]},
                                    index=pd.date_range("2020-01-01", periods=4))


def test_suggest_all_params_causal_includes_meta_learners():
    searcher = DummySearcherCausal()
    study = optuna.create_study(direction="maximize")
    trial = study.ask()
    params = searcher.suggest_all_params(trial)
    assert "n_meta_learners" in params
>>>>>>> ed227f19
<|MERGE_RESOLUTION|>--- conflicted
+++ resolved
@@ -135,7 +135,6 @@
     assert "constant_feature" not in train.columns
 
 
-<<<<<<< HEAD
 def test_get_train_test_data_contains_ohlcv():
     searcher = DummySearcher()
     train, test = searcher.get_train_test_data({})
@@ -149,7 +148,8 @@
     searcher.label_method = "filter_one"
     labeled = searcher._apply_labeling(df.copy(), {"rolling": 5, "polyorder": 2, "quantiles": [0.45, 0.55]})
     assert {"open", "high", "low", "close", "volume"}.issubset(labeled.columns)
-=======
+
+    
 class DummySearcherPrune(StrategySearcher):
     def __init__(self):
         self.symbol = "TEST"
@@ -245,4 +245,3 @@
     trial = study.ask()
     params = searcher.suggest_all_params(trial)
     assert "n_meta_learners" in params
->>>>>>> ed227f19
